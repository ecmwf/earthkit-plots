{
 "cells": [
  {
   "cell_type": "markdown",
   "id": "9b21855f-4e63-43bd-9949-3aac915521f3",
   "metadata": {},
   "source": [
    "## Gallery"
   ]
  },
  {
   "cell_type": "markdown",
   "id": "9e8fe687",
   "metadata": {},
   "source": [
    "### Domains and projections"
   ]
  },
  {
   "cell_type": "markdown",
   "id": "563b8f9b-c0a0-41d6-8b64-83c44419545f",
   "metadata": {
    "tags": [
     "nbsphinx-gallery"
    ]
   },
   "source": [
    "* [Built-in named domains](domains/builtin-domains.ipynb)\n",
    "* [Using a cartopy CRS](domains/cartopy-crs.ipynb)\n",
    "* [Custom domains](domains/custom-domain.ipynb)\n",
    "* [Combining domains](domains/domain-union.ipynb)"
   ]
  },
  {
   "cell_type": "markdown",
   "id": "946567de",
   "metadata": {},
   "source": [
    "### Gridded data"
   ]
  },
  {
   "cell_type": "markdown",
   "id": "b2ccd626",
   "metadata": {
    "tags": [
     "nbsphinx-gallery"
    ]
   },
   "source": [
    "* [El Niño](gridded-data/el-nino.ipynb)\n",
    "* [Hatched shading](gridded-data/hatched-shading.ipynb)\n",
    "* [Model orography](gridded-data/model-orography.ipynb)\n",
    "* [Temperature and pressure](gridded-data/temperature-and-pressure.ipynb)\n",
    "* [Time zones](gridded-data/time-zones.ipynb)\n",
    "* [Weather forecast steps](gridded-data/weather-forecast-steps.ipynb)\n",
    "* [Unstructured grids](gridded-data/unstructured-grids.ipynb)\n",
<<<<<<< HEAD
    "* [Categorical data](gridded-data/categorical-data.ipynb)\n",
    "* [EFAS (Lambert Azimuthal Equal Area)](gridded-data/efas.ipynb)\n",
    "* [RGB composite](gridded-data/true-color-satellite.ipynb)"
=======
    "* [Numpy arrays](gridded-data/numpy-arrays.ipynb)"
>>>>>>> bfc5f4d4
   ]
  },
  {
   "cell_type": "markdown",
   "id": "794b88f0",
   "metadata": {},
   "source": [
    "### Grid types"
   ]
  },
  {
   "cell_type": "markdown",
   "id": "923ac9bd",
   "metadata": {
    "tags": [
     "nbsphinx-gallery"
    ]
   },
   "source": [
    "* [HEALPix pixels](grid-types/healpix-pixels.ipynb)\n",
    "* [HEALPix interpolated](grid-types/healpix-interpolated.ipynb)\n",
    "* [HEALPix point cloud](grid-types/healpix-point-cloud.ipynb)\n",
    "* [Octahedral grid pixels](grid-types/reduced-gg-grid-cells.ipynb)\n",
    "* [Octahedral grid interpolated](grid-types/reduced-gg-interpolated.ipynb)\n",
    "* [Octahedral grid point cloud](grid-types/reduced-gg-point-cloud.ipynb)"
   ]
  },
  {
   "cell_type": "markdown",
   "id": "c8b3a8d8",
   "metadata": {},
   "source": [
    "### Ancillary data"
   ]
  },
  {
   "cell_type": "markdown",
   "id": "b07e3173",
   "metadata": {
    "tags": [
     "nbsphinx-gallery"
    ]
   },
   "source": [
    "* [Blue marble JPEG](ancillary/blue-marble.ipynb)\n",
    "* [Cities in Japan](ancillary/japan-cities.ipynb)\n",
    "* [Shapefiles](ancillary/shapefiles.ipynb)"
   ]
  }
 ],
 "metadata": {
  "kernelspec": {
   "display_name": "DEVELOP",
   "language": "python",
   "name": "develop"
  },
  "language_info": {
   "codemirror_mode": {
    "name": "ipython",
    "version": 3
   },
   "file_extension": ".py",
   "mimetype": "text/x-python",
   "name": "python",
   "nbconvert_exporter": "python",
   "pygments_lexer": "ipython3",
   "version": "3.10.6"
  }
 },
 "nbformat": 4,
 "nbformat_minor": 5
}<|MERGE_RESOLUTION|>--- conflicted
+++ resolved
@@ -55,13 +55,10 @@
     "* [Time zones](gridded-data/time-zones.ipynb)\n",
     "* [Weather forecast steps](gridded-data/weather-forecast-steps.ipynb)\n",
     "* [Unstructured grids](gridded-data/unstructured-grids.ipynb)\n",
-<<<<<<< HEAD
     "* [Categorical data](gridded-data/categorical-data.ipynb)\n",
     "* [EFAS (Lambert Azimuthal Equal Area)](gridded-data/efas.ipynb)\n",
-    "* [RGB composite](gridded-data/true-color-satellite.ipynb)"
-=======
+    "* [RGB composite](gridded-data/true-color-satellite.ipynb)",
     "* [Numpy arrays](gridded-data/numpy-arrays.ipynb)"
->>>>>>> bfc5f4d4
    ]
   },
   {
