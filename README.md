--- conflicted
+++ resolved
@@ -1,34 +1,12 @@
 <p align="center">
   <picture>
-<<<<<<< HEAD
-    <source srcset="https://raw.githubusercontent.com/ecmwf/logos/refs/heads/main/logos/earthkit/earthkit-plots-dark.svg" media="(prefers-color-scheme: dark)">
-    <img src="https://raw.githubusercontent.com/ecmwf/logos/refs/heads/main/logos/earthkit/earthkit-plots-light.svg" height="80">
-=======
     <source srcset="https://github.com/ecmwf/logos/raw/refs/heads/main/logos/earthkit/earthkit-plots-dark.svg" media="(prefers-color-scheme: dark)">
     <img src="https://github.com/ecmwf/logos/raw/refs/heads/main/logos/earthkit/earthkit-plots-light.svg" height="120">
->>>>>>> 3b321e97
   </picture>
 </p>
 
 <p align="center">
   <a href="https://github.com/ecmwf/codex/raw/refs/heads/main/ESEE">
-<<<<<<< HEAD
-    <img src="https://github.com/ecmwf/codex/raw/refs/heads/main/ESEE/foundation_badge.svg" alt="Static Badge">
-  </a>
-  <a href="https://github.com/ecmwf/codex/raw/refs/heads/main/Project%20Maturity">
-    <img src="https://github.com/ecmwf/codex/raw/refs/heads/main/Project%20Maturity/incubating_badge.svg" alt="Maturity: Incubating">
-  </a>
-  <a href="https://opensource.org/licenses/apache-2-0">
-      <img src="https://img.shields.io/badge/License-Apache%202.0-blue.svg" alt="License: Apache 2.0">
-    </a>
-    <a href="https://pypi.python.org/pypi/earthkit-plots/">
-      <img src="https://badge.fury.io/py/earthkit-plots.svg" alt="PyPI version fury.io">
-  </a>
-</p>
-
-<p align="center">
-  <a href="#installation">Installation</a> •
-=======
     <img src="https://github.com/ecmwf/codex/raw/refs/heads/main/ESEE/foundation_badge.svg" alt="ECMWF Software EnginE">
   </a>
   <a href="https://github.com/ecmwf/codex/raw/refs/heads/main/Project Maturity">
@@ -53,27 +31,12 @@
   • -->
   <a href="#installation">Installation</a>
   •
->>>>>>> 3b321e97
   <a href="https://earthkit-plots.readthedocs.io/en/latest/">Documentation</a>
 </p>
 
 > \[!IMPORTANT\]
 > This software is **Incubating** and subject to ECMWF's guidelines on [Software Maturity](https://github.com/ecmwf/codex/raw/refs/heads/main/Project%20Maturity).
 
-<<<<<<< HEAD
-
-**earthkit-plots** leverages the power of the **earthkit** ecosystem to make producing publication-quality scientific graphics as simple and convenient as possible.
-
-⚡ **Concise, high-level API** – Generate high-quality visualisations with minimal code.
-
-🧠 **Intelligent formatting** – Titles and labels automatically adapt based on common metadata standards.
-
-🎨 **Customisable style libraries** – Easily swap styles to match your organisation, project, or personal preferences.
-
-🔍 **Automatic data styling** – Detects metadata like variables and units to optionally apply appropriate formatting and styling.
-
-🌍 **Complex grids supported out-of-the-box** - Visualise grids like HEALPix and reduced gaussian without any extra legwork.
-=======
 **earthkit-plots** leverages the power of the [earthkit](https://github.com/ecmwf/earthkit) ecosystem to make producing publication-quality scientific graphics as simple and convenient as possible.
 
 ⚡ **Concise, high-level API** – Generate high-quality visualisations with minimal code.
@@ -85,27 +48,18 @@
 🔍 **Automatic data styling** – Detects metadata like variables and units to optionally apply appropriate formatting and styling.
 
 🌍 **Complex grids supported out-of-the-box** - Visualise grids like HEALPix and reduced Gaussian without any extra legwork.
->>>>>>> 3b321e97
 
 ## Installation
 
 Install from PyPI:
 
 ```
-<<<<<<< HEAD
-python -m pip install earthkit-plots
-=======
 pip install earthkit-plots
->>>>>>> 3b321e97
 ```
 
 More details, such as optional dependencies can be found at https://earthkit-plots.readthedocs.io/en/latest/install.html.
 
-<<<<<<< HEAD
-## License
-=======
 ## Licence
->>>>>>> 3b321e97
 
 ```
 Copyright 2023, European Centre for Medium Range Weather Forecasts.
