# Copyright 2024-, European Centre for Medium Range Weather Forecasts.
#
# Licensed under the Apache License, Version 2.0 (the "License");
# you may not use this file except in compliance with the License.
# You may obtain a copy of the License at
#
#     http://www.apache.org/licenses/LICENSE-2.0
#
# Unless required by applicable law or agreed to in writing, software
# distributed under the License is distributed on an "AS IS" BASIS,
# WITHOUT WARRANTIES OR CONDITIONS OF ANY KIND, either express or implied.
# See the License for the specific language governing permissions and
# limitations under the License.

import earthkit.data as ek_data

from earthkit.plots.sources.earthkit import EarthkitSource
from earthkit.plots.sources.numpy import NumpySource
from earthkit.plots.sources.tabular import TabularSource
from earthkit.plots.sources.xarray import XarraySource


def get_source(
    *args,
    data=None,
    x=None,
    y=None,
    z=None,
    u=None,
    v=None,
    regrid=True,
    metadata=None,
    **kwargs
):
    """
    Get a Source object from the given data.

    Parameters
    ----------
    *args
        The positional arguments to pass to the Source constructor.
    data : numpy.ndarray, xarray.DataArray, earthkit.data.core.Base, optional
        The data to be plotted.
    x : numpy.ndarray or str, optional
        The x-coordinates of the data. If a string, it is assumed to be the name
        of the x-coordinate variable in data.
    y : numpy.ndarray or str, optional
        The y-coordinates of the data. If a string, it is assumed to be the name
        of the y-coordinate variable in data.
    z : numpy.ndarray or str, optional
        The z-coordinates of the data. If a string, it is assumed to be the name
        of the z-coordinate variable in data.
    u : numpy.ndarray or str, optional
        The u-component of the data. If a string, it is assumed to be the name
        of the u-component variable in data.
    v : numpy.ndarray or str, optional
        The v-component of the data. If a string, it is assumed to be the name
        of the v-component variable in data.
    **kwargs
        Additional keyword arguments to pass to the Source constructor.
    """
    cls = _get_source_class(*args, data=data)

    src = cls(*args, x=x, y=y, z=z, u=u, v=v, regrid=regrid, metadata=metadata)

    prev = None
    while src is not prev:
        prev = src
        src = src.mutate()
    return src


def _get_source_class(*args, data):
    cls = NumpySource
    core_data = data
    if len(args) == 1 and core_data is None:
        core_data = args[0]
    if core_data is not None:
        if core_data.__class__.__name__ in ("Dataset", "DataArray"):
            cls = XarraySource
        elif isinstance(core_data, ek_data.core.Base):
            cls = EarthkitSource
<<<<<<< HEAD
        elif core_data.__class__.__name__ in ("DataFrame", "Series"):
            cls = TabularSource
    return cls(*args, data=data, x=x, y=y, z=z, u=u, v=v, **kwargs)
=======
    return cls


def get_vector_sources(data=None, x=None, y=None, u=None, v=None, **kwargs):
    cls = _get_source_class(data=data)
    u = cls.extract_u(data, u=u)
    v = cls.extract_v(data, v=v)
    return cls(u, x=x, y=y, metadata=kwargs), cls(v, x=x, y=y, metadata=kwargs)
>>>>>>> ef7d3c20
<|MERGE_RESOLUTION|>--- conflicted
+++ resolved
@@ -80,11 +80,8 @@
             cls = XarraySource
         elif isinstance(core_data, ek_data.core.Base):
             cls = EarthkitSource
-<<<<<<< HEAD
         elif core_data.__class__.__name__ in ("DataFrame", "Series"):
             cls = TabularSource
-    return cls(*args, data=data, x=x, y=y, z=z, u=u, v=v, **kwargs)
-=======
     return cls
 
 
@@ -92,5 +89,4 @@
     cls = _get_source_class(data=data)
     u = cls.extract_u(data, u=u)
     v = cls.extract_v(data, v=v)
-    return cls(u, x=x, y=y, metadata=kwargs), cls(v, x=x, y=y, metadata=kwargs)
->>>>>>> ef7d3c20
+    return cls(u, x=x, y=y, metadata=kwargs), cls(v, x=x, y=y, metadata=kwargs)