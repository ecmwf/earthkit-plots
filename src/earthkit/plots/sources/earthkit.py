# Copyright 2024-, European Centre for Medium Range Weather Forecasts.
#
# Licensed under the Apache License, Version 2.0 (the "License");
# you may not use this file except in compliance with the License.
# You may obtain a copy of the License at
#
#     http://www.apache.org/licenses/LICENSE-2.0
#
# Unless required by applicable law or agreed to in writing, software
# distributed under the License is distributed on an "AS IS" BASIS,
# WITHOUT WARRANTIES OR CONDITIONS OF ANY KIND, either express or implied.
# See the License for the specific language governing permissions and
# limitations under the License.

from functools import cached_property

import cartopy.crs as ccrs
import numpy as np

from earthkit.plots.identifiers import U, V
from earthkit.plots.schemas import schema
from earthkit.plots.sources.single import SingleSource

_NO_EARTHKIT_REGRID = False
try:
    import earthkit.regrid
except ImportError:
    _NO_EARTHKIT_REGRID = True


VARIABLE_KEYS = [
    "short_name",
    "standard_name",
    "long_name",
    "name",
]

AXIS_NAMES = {"x": "lon", "y": "lat"}


def get_points(dx):
    """Get points for a grid with a given resolution."""
    lat_v = np.linspace(90, -90, int(180 / dx) + 1)
    lon_v = np.linspace(0, 360 - dx, int(360 / dx))
    lon, lat = np.meshgrid(lon_v, lat_v)
    return lon, lat


class EarthkitSource(SingleSource):
    """
    Source class for earthkit data, allowing flexible x, y, z extraction using
    dimension names or values and supporting regridding if needed.
    """

    def __init__(self, *args, x=None, y=None, z=None, **kwargs):
        super().__init__(*args, x=x, y=y, z=z, **kwargs)

    def datetime(self, *args, **kwargs):
        """
        Get the datetime of the data.

        Parameters
        ----------
        *args
            The positional arguments to pass to the data object's `datetime` method.
        **kwargs
            The keyword arguments to pass to the data object's `datetime` method.
        """
        return self.data.datetime(*args, **kwargs)

    def _infer_xyz(self):
        """Infers x, y, and z values based on inputs."""

<<<<<<< HEAD
        # Determine z values
        if isinstance(self._z, str):
            # Select a specific variable for z if specified
            z_values = self.data.sel(short_name=self._z).to_numpy(flatten=False)
=======
    @cached_property
    def dims(self):
        """Return the dimensions of the data."""
        return list(self.data.dims)

    def extract_xy(self):
        """Extract the x and y values from the data."""
        if self.regrid and self.gridspec is not None:
            if _NO_EARTHKIT_REGRID:
                raise ImportError(
                    f"earthkit-regrid is required for plotting data on a"
                    f"'{self.gridspec['grid']}' grid"
                )
            points = get_points(1)
            x = points["x"]
            y = points["y"]
>>>>>>> bfc5f4d4
        else:
            # Default to the main data values for z
            z_values = self.data.to_numpy(flatten=False)
        if self.gridspec is not None and self.regrid:
            if _NO_EARTHKIT_REGRID:
                raise ImportError(
                    f"earthkit-regrid is required for plotting data on a"
                    f"'{self.gridspec.__class__.__name__}' grid"
                )

            x_values, y_values = get_points(schema.interpolate_target_resolution)
            # start = datetime.now()
            z_values = earthkit.regrid.interpolate(
                z_values,
                self.gridspec.to_dict(),
                {"grid": [schema.interpolate_target_resolution] * 2},
            )
            # print(f"Regridding took {(datetime.now() - start).total_seconds()} seconds")

        else:
            x_values = self._extract_coord_values(self._x, axis="x")
            y_values = self._extract_coord_values(self._y, axis="y")
        return x_values, y_values, z_values

    def _extract_coord_values(self, coord, axis):
        """Extracts coordinate values based on axis name or dimension."""
        if isinstance(coord, str):
            # Retrieve the coordinate by name
            return self.data.sel(short_name=coord).to_numpy(flatten=False)
        else:
            # Automatically infer coordinate values from data dimensions or metadata
            try:
                points = (
                    self.data.to_points(flatten=False)
                    if hasattr(self.data, "to_points")
                    else None
                )
                if points:
                    return points[axis]
            except NotImplementedError:
                pass

            latlon = self.data.to_latlon(flatten=False)
            axis = AXIS_NAMES.get(axis, axis)
            return (
                latlon[axis]
                if axis in latlon
                else np.arange(self.data.shape[axis == "x"])
            )

    @cached_property
    def data(self):
        """Return the original earthkit data."""
        return (
            self._data[0]
            if hasattr(self._data, "__len__") and len(self._data) == 1
            else self._data
        )

    @cached_property
    def x_values(self):
        """The x values of the data."""
        return self._x_values

    @cached_property
    def y_values(self):
        """The y values of the data."""
        return self._y_values

    @cached_property
    def z_values(self):
        """The z values of the data."""
        return self._z_values

    @property
    def crs(self):
        """Return the CRS of the data."""
        if self._crs is None:
            try:
                self._crs = self.data.projection().to_cartopy_crs()
            except AttributeError:
                self._crs = ccrs.PlateCarree()
        return self._crs

    def metadata(self, key, default=None):
        """
        Extract metadata from the data.

        Parameters
        ----------
        key : str
            The metadata key to extract.
        default : any, optional
            The default value to return if the key is not found.
        """
        value = super().metadata(key, default)
        if value == default:
            try:
                value = self.data.metadata(key, default=default)
            except NotImplementedError:
                pass
        return value

    def extract_u(data, u=None):
        u_data = None
        if u is not None:
            for key in VARIABLE_KEYS:
                u_data = data.sel(**{key: u})
                if u_data:
                    break
        else:
            for key in VARIABLE_KEYS:
                for u_name in U:
                    u_data = data.sel(**{key: u_name})
                    if u_data:
                        break
                else:
                    continue
                break
        return u_data

    def extract_v(data, v=None):
        v_data = None
        if v is not None:
            for key in VARIABLE_KEYS:
                v_data = data.sel(**{key: v})
                if v_data:
                    break
        else:
            for key in VARIABLE_KEYS:
                for v_name in V:
                    v_data = data.sel(**{key: v_name})
                    if v_data:
                        break
                else:
                    continue
                break
        return v_data<|MERGE_RESOLUTION|>--- conflicted
+++ resolved
@@ -71,17 +71,126 @@
     def _infer_xyz(self):
         """Infers x, y, and z values based on inputs."""
 
-<<<<<<< HEAD
         # Determine z values
         if isinstance(self._z, str):
             # Select a specific variable for z if specified
             z_values = self.data.sel(short_name=self._z).to_numpy(flatten=False)
-=======
+        else:
+            # Default to the main data values for z
+            z_values = self.data.to_numpy(flatten=False)
+        if self.gridspec is not None and self.regrid:
+            if _NO_EARTHKIT_REGRID:
+                raise ImportError(
+                    f"earthkit-regrid is required for plotting data on a"
+                    f"'{self.gridspec.__class__.__name__}' grid"
+                )
+
+            x_values, y_values = get_points(schema.interpolate_target_resolution)
+            # start = datetime.now()
+            z_values = earthkit.regrid.interpolate(
+                z_values,
+                self.gridspec.to_dict(),
+                {"grid": [schema.interpolate_target_resolution] * 2},
+            )
+            # print(f"Regridding took {(datetime.now() - start).total_seconds()} seconds")
+
+        else:
+            x_values = self._extract_coord_values(self._x, axis="x")
+            y_values = self._extract_coord_values(self._y, axis="y")
+        return x_values, y_values, z_values
+
+    def _extract_coord_values(self, coord, axis):
+        """Extracts coordinate values based on axis name or dimension."""
+        if isinstance(coord, str):
+            # Retrieve the coordinate by name
+            return self.data.sel(short_name=coord).to_numpy(flatten=False)
+        else:
+            # Automatically infer coordinate values from data dimensions or metadata
+            try:
+                points = (
+                    self.data.to_points(flatten=False)
+                    if hasattr(self.data, "to_points")
+                    else None
+                )
+                if points:
+                    return points[axis]
+            except NotImplementedError:
+                pass
+
+            latlon = self.data.to_latlon(flatten=False)
+            axis = AXIS_NAMES.get(axis, axis)
+            return (
+                latlon[axis]
+                if axis in latlon
+                else np.arange(self.data.shape[axis == "x"])
+            )
+
+    @cached_property
+    def data(self):
+        """Return the original earthkit data."""
+        return (
+            self._data[0]
+            if hasattr(self._data, "__len__") and len(self._data) == 1
+            else self._data
+        )
+
+    @cached_property
+    def x_values(self):
+        """The x values of the data."""
+        return self._x_values
+
+    @cached_property
+    def y_values(self):
+        """The y values of the data."""
+        return self._y_values
+
+    @cached_property
+    def z_values(self):
+        """The z values of the data."""
+        return self._z_values
+
+    @property
+    def crs(self):
+        """Return the CRS of the data."""
+        if self._crs is None:
+            try:
+                self._crs = self.data.projection().to_cartopy_crs()
+            except AttributeError:
+                self._crs = ccrs.PlateCarree()
+        return self._crs
+
+    def metadata(self, key, default=None):
+        """
+        Extract metadata from the data.
+
+        Parameters
+        ----------
+        key : str
+            The metadata key to extract.
+        default : any, optional
+            The default value to return if the key is not found.
+        """
+        value = super().metadata(key, default)
+        if value == default:
+            try:
+                value = self.data.metadata(key, default=default)
+            except NotImplementedError:
+                pass
+        return value
+
+    def extract_xyz(self):
+        """Extract the x, y and z values from the data."""
+        x, y, z = self._x, self._y, self._z
+        if self._x is None and self._y is None and self._z is None:
+            x, y = self.extract_xy()
+        return x, y, z
+
     @cached_property
     def dims(self):
         """Return the dimensions of the data."""
         return list(self.data.dims)
 
+    # TODO: This method is invalid, and is the result of merging develop into experimental
     def extract_xy(self):
         """Extract the x and y values from the data."""
         if self.regrid and self.gridspec is not None:
@@ -93,110 +202,28 @@
             points = get_points(1)
             x = points["x"]
             y = points["y"]
->>>>>>> bfc5f4d4
-        else:
-            # Default to the main data values for z
-            z_values = self.data.to_numpy(flatten=False)
-        if self.gridspec is not None and self.regrid:
-            if _NO_EARTHKIT_REGRID:
-                raise ImportError(
-                    f"earthkit-regrid is required for plotting data on a"
-                    f"'{self.gridspec.__class__.__name__}' grid"
-                )
-
-            x_values, y_values = get_points(schema.interpolate_target_resolution)
-            # start = datetime.now()
-            z_values = earthkit.regrid.interpolate(
-                z_values,
-                self.gridspec.to_dict(),
-                {"grid": [schema.interpolate_target_resolution] * 2},
-            )
-            # print(f"Regridding took {(datetime.now() - start).total_seconds()} seconds")
-
-        else:
-            x_values = self._extract_coord_values(self._x, axis="x")
-            y_values = self._extract_coord_values(self._y, axis="y")
-        return x_values, y_values, z_values
-
-    def _extract_coord_values(self, coord, axis):
-        """Extracts coordinate values based on axis name or dimension."""
-        if isinstance(coord, str):
-            # Retrieve the coordinate by name
-            return self.data.sel(short_name=coord).to_numpy(flatten=False)
-        else:
-            # Automatically infer coordinate values from data dimensions or metadata
-            try:
-                points = (
-                    self.data.to_points(flatten=False)
-                    if hasattr(self.data, "to_points")
-                    else None
-                )
-                if points:
-                    return points[axis]
-            except NotImplementedError:
-                pass
-
-            latlon = self.data.to_latlon(flatten=False)
-            axis = AXIS_NAMES.get(axis, axis)
-            return (
-                latlon[axis]
-                if axis in latlon
-                else np.arange(self.data.shape[axis == "x"])
-            )
-
-    @cached_property
-    def data(self):
-        """Return the original earthkit data."""
-        return (
-            self._data[0]
-            if hasattr(self._data, "__len__") and len(self._data) == 1
-            else self._data
-        )
-
-    @cached_property
-    def x_values(self):
-        """The x values of the data."""
-        return self._x_values
-
-    @cached_property
-    def y_values(self):
-        """The y values of the data."""
-        return self._y_values
-
-    @cached_property
-    def z_values(self):
-        """The z values of the data."""
-        return self._z_values
-
-    @property
-    def crs(self):
-        """Return the CRS of the data."""
-        if self._crs is None:
-            try:
-                self._crs = self.data.projection().to_cartopy_crs()
-            except AttributeError:
-                self._crs = ccrs.PlateCarree()
-        return self._crs
-
-    def metadata(self, key, default=None):
-        """
-        Extract metadata from the data.
-
-        Parameters
-        ----------
-        key : str
-            The metadata key to extract.
-        default : any, optional
-            The default value to return if the key is not found.
-        """
-        value = super().metadata(key, default)
-        if value == default:
-            try:
-                value = self.data.metadata(key, default=default)
-            except NotImplementedError:
-                pass
-        return value
-
+        else:
+            try:
+                points = self.data.to_points(flatten=False)
+                x = points["x"]
+                y = points["y"]
+            except ValueError:
+                latlon = self.data.to_latlon(flatten=False)
+                lat = latlon["lat"]
+                lon = latlon["lon"]
+                transformed = self.crs.transform_points(ccrs.PlateCarree(), lon, lat)
+                x = transformed[:, :, 0]
+                y = transformed[:, :, 1]
+        return x, y
+
+    def extract_x(self):
+        """Extract the x values from the data."""
+        return self.extract_xy()[0]
+    
+    def extract_y(self):
+        """Extract the y values from the data."""
+        return self.extract_xy()[1]
+    
     def extract_u(data, u=None):
         u_data = None
         if u is not None:
