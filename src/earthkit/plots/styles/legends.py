# Copyright 2024-, European Centre for Medium Range Weather Forecasts.
#
# Licensed under the Apache License, Version 2.0 (the "License");
# you may not use this file except in compliance with the License.
# You may obtain a copy of the License at
#
#     http://www.apache.org/licenses/LICENSE-2.0
#
# Unless required by applicable law or agreed to in writing, software
# distributed under the License is distributed on an "AS IS" BASIS,
# WITHOUT WARRANTIES OR CONDITIONS OF ANY KIND, either express or implied.
# See the License for the specific language governing permissions and
# limitations under the License.

import matplotlib.colors as mcolors
import numpy as np
from matplotlib.patches import Patch

DEFAULT_LEGEND_LABEL = "{variable_name} ({units})"

_DISJOINT_LEGEND_LOCATIONS = {
    "bottom": {
        "loc": "upper center",
        "bbox_to_anchor": (0.5, -0.05),
    },
    "top": {
        "loc": "lower center",
        "bbox_to_anchor": (0.5, 1.0),
    },
    "left": {
        "loc": "upper right",
        "bbox_to_anchor": (-0.05, 1.0),
    },
    "right": {
        "loc": "upper left",
        "bbox_to_anchor": (1.05, 1.0),
    },
    "top left": {
        "loc": "lower center",
        "bbox_to_anchor": (0.25, 1),
    },
    "top right": {
        "loc": "lower center",
        "bbox_to_anchor": (0.75, 1),
    },
}


def colorbar(layer, *args, ax=None, color="black", **kwargs):
    """
    Produce a colorbar for a given layer.

    Parameters
    ----------
    layer : earthkit.maps.charts.layers.Layer
        The layer for which to produce a colorbar.
    **kwargs
        Any keyword arguments accepted by `matplotlib.figures.Figure.colorbar`.
    """
<<<<<<< HEAD
    label = kwargs.pop("label", DEFAULT_LEGEND_LABEL)
    try:
        label = layer.format_string(label)
    except (AttributeError, ValueError, KeyError):
        label = ""
=======
    label = kwargs.pop("label", None)
    if label is None:
        label = layer.format_string(
            DEFAULT_LEGEND_LABEL, default="", issue_warnings=False
        )
    else:
        label = layer.format_string(label)

    shrink: float = kwargs.pop("shrink", 0.8)
    aspect: int = kwargs.pop("aspect", 35)
>>>>>>> d3396f77

    kwargs = {**layer.style._legend_kwargs, **kwargs}
    kwargs.setdefault("format", lambda x, _: f"{x:g}")

    if ax is None:
        kwargs["ax"] = layer.axes
    else:
        kwargs["cax"] = ax

    cbar = layer.fig.colorbar(
        layer.mappable,
        *args,
        label=label,
        shrink=shrink,
        aspect=aspect,
        **kwargs,
    )
    cbar.ax.minorticks_off()
    cbar.ax.tick_params(size=0, color=color)

    if cbar.solids is not None:
        cbar.solids.set(alpha=1)

    return cbar


def disjoint(layer, *args, location="bottom", frameon=False, **kwargs):
    """
    Produce a disjoint legend for a given layer.

    Parameters
    ----------
    layer : earthkit.maps.charts.layers.Layer
        The layer for which to produce a colorbar.
    **kwargs
        Any keyword arguments accepted by `matplotlib.figures.Figure.legend`.
    """
    kwargs.pop("format", None)  # remove higher-level kwargs which are invalid

    label = kwargs.pop("label", "Legend")
    label = layer.format_string(label)

    source = layer.axes[0] if len(layer.axes) == 1 else layer.fig
    location_kwargs = _DISJOINT_LEGEND_LOCATIONS.get(location, {})

    # Check if the mappable is from contourf (which has legend_elements)
    if hasattr(layer.mappable, "legend_elements"):
        artists, labels = layer.mappable.legend_elements()
        for artist in artists:
            if isinstance(artist, Patch):
                artist.set(linewidth=0.5, edgecolor="#555")
    else:
        cmap = layer.mappable.get_cmap()
        norm = layer.mappable.norm

        # Try to extract boundaries directly
        if isinstance(norm, mcolors.BoundaryNorm):
            levels = norm.boundaries  # Correct method for unevenly spaced levels
        elif hasattr(layer.mappable, "colorbar") and hasattr(
            layer.mappable.colorbar, "boundaries"
        ):
            levels = layer.mappable.colorbar.boundaries  # Backup if available
        else:
            levels = np.linspace(
                norm.vmin, norm.vmax, cmap.N
            )  # Fallback, but not ideal

        # Generate color patches manually
        artists = [
            Patch(facecolor=cmap(norm(level)), edgecolor="#555", linewidth=0.5)
            for level in levels
        ]

    labels = kwargs.pop("labels", layer.style._bin_labels) or labels

    kwargs["ncols"] = kwargs.get(
        "ncols", estimate_legend_cols(layer.axes, labels, position=location)
    )

    legend = source.legend(
        artists,
        labels,
        *args,
        title=label,
        frameon=frameon,
        **{**location_kwargs, **kwargs},
    )

    # Matplotlib removes previous legends, so manually re-add them
    if hasattr(layer.fig, "_previous_legend"):
        layer.fig.add_artist(layer.fig._previous_legend)
    layer.fig._previous_legend = legend

    return legend


def vector(layer, *args, vector_reference=16, **kwargs):
    layer.axes[-1].quiverkey(
        layer.mappable,
        1,
        1.02,
        vector_reference,
        label=f"{vector_reference} {layer.style.units or '$m s^{-1}$'}",
    )
    uses_cbar = getattr(layer.mappable, "_colorbar", True)
    cbar = None
    if uses_cbar:
        cbar = colorbar(layer, *args, **kwargs)
    return cbar


def estimate_legend_cols(axes, labels, position="top"):
    """
    Estimates the number of columns for a legend based on the total width or height of a list of axes,
    the position of the legend, and the lengths of the labels.

    Args:
    axes (list of matplotlib.axes.Axes): The list of axes objects to which the legend will be aligned.
    labels (list of str): The labels for the legend.
    position (str): Position of the legend, choices are 'top', 'bottom', 'left', 'right'.

    Returns:
    int: Estimated number of columns for the legend.
    """
    # Constants for character width in pixels and padding
    char_width = 6  # rough estimate of character width in pixels
    padding = 40  # additional padding around labels in pixels

    # Calculate total width of each label
    label_widths = [len(label) * char_width + padding for label in labels]

    if position in ["top", "bottom"]:
        # Calculate the total width of all axes
        total_width = sum(ax.get_position().width for ax in axes)
        available_width = (
            total_width * axes[0].figure.get_figwidth() * axes[0].figure.dpi
        )
    else:  # 'left', 'right'
        # Calculate the total height of all axes
        total_height = sum(ax.get_position().height for ax in axes)
        available_width = (
            total_height * axes[0].figure.get_figheight() * axes[0].figure.dpi
        )

    # Sum of label widths
    total_label_width = np.sum(label_widths)

    # Calculate the number of columns that would fit
    num_columns = max(1, int(available_width / total_label_width * len(labels)))

    return num_columns<|MERGE_RESOLUTION|>--- conflicted
+++ resolved
@@ -57,13 +57,6 @@
     **kwargs
         Any keyword arguments accepted by `matplotlib.figures.Figure.colorbar`.
     """
-<<<<<<< HEAD
-    label = kwargs.pop("label", DEFAULT_LEGEND_LABEL)
-    try:
-        label = layer.format_string(label)
-    except (AttributeError, ValueError, KeyError):
-        label = ""
-=======
     label = kwargs.pop("label", None)
     if label is None:
         label = layer.format_string(
@@ -74,7 +67,6 @@
 
     shrink: float = kwargs.pop("shrink", 0.8)
     aspect: int = kwargs.pop("aspect", 35)
->>>>>>> d3396f77
 
     kwargs = {**layer.style._legend_kwargs, **kwargs}
     kwargs.setdefault("format", lambda x, _: f"{x:g}")
