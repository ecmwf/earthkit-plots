--- conflicted
+++ resolved
@@ -24,42 +24,7 @@
 from earthkit.plots.schemas import schema
 
 
-<<<<<<< HEAD
 def _find_identity(data, identities_path):
-=======
-def guess_style(data, units=None, **kwargs):
-    """
-    Guess the style to be applied to the data based on its metadata.
-
-    The style is guessed by comparing the metadata of the data to the identities
-    and styles in the style library. The first identity that matches the metadata
-    is used to select the style. If the style library is not set or no identity
-    matches the metadata, the default style is returned.
-
-    Parameters
-    ----------
-    data : earthkit.plots.sources.Source
-        The data object containing the metadata.
-    units : str, optional
-        The target units of the plot. If these do not match the units of the
-        data, the data will be converted to the target units and the style
-        will be adjusted accordingly.
-    """
-    if units is None:
-        units = data.units
-
-    if not schema.automatic_styles or schema.style_library is None:
-        return styles.DEFAULT_STYLE
-
-    if schema.style_library not in PLUGINS:
-        path = Path(schema.style_library).expanduser()
-        identities_path = path / "identities"
-        styles_path = path / "styles"
-    else:
-        identities_path = PLUGINS[schema.style_library]["identities"]
-        styles_path = PLUGINS[schema.style_library]["styles"]
-
->>>>>>> cec1ad2d
     identity = None
     for fname in glob.glob(str(identities_path / "*")):
 
@@ -108,7 +73,6 @@
             if are_equal(style.get("units"), units):
                 break
         else:
-<<<<<<< HEAD
             style = optimal_style
     return style
 
@@ -157,9 +121,5 @@
     if units is None:
         units = data.units
     style = _style_from_units(style_config, units)
-=======
-            # No style matching units found; return default
-            return styles.DEFAULT_STYLE
->>>>>>> cec1ad2d
 
     return styles.Style.from_dict({**style, **kwargs})