# Copyright 2024-, European Centre for Medium Range Weather Forecasts.
#
# Licensed under the Apache License, Version 2.0 (the "License");
# you may not use this file except in compliance with the License.
# You may obtain a copy of the License at
#
#     http://www.apache.org/licenses/LICENSE-2.0
#
# Unless required by applicable law or agreed to in writing, software
# distributed under the License is distributed on an "AS IS" BASIS,
# WITHOUT WARRANTIES OR CONDITIONS OF ANY KIND, either express or implied.
# See the License for the specific language governing permissions and
# limitations under the License.

import inspect

import matplotlib as mpl
import matplotlib.pyplot as plt
import numpy as np
from scipy.interpolate import interp1d, make_interp_spline

from earthkit.plots import metadata, plottypes, styles
from earthkit.plots.schemas import schema
from earthkit.plots.styles import auto, colors, legends, levels
from earthkit.plots.styles.colors import magics_colors_to_rgb

__all__ = [
    "colors",
    "legends",
    "levels",
    "auto",
    "Style",
    "DEFAULT_STYLE",
    "_STYLE_KWARGS",
    "_OVERRIDE_KWARGS",
]


def linspace_datetime64(start_date, end_date, n):
    """
    Generate a linearly spaced array of datetime64 objects.

    Parameters
    ----------
    start_date : numpy.datetime64
        The starting date.
    end_date : numpy.datetime64
        The ending date.
    n : int
        The number of dates to generate.
    """
    return np.linspace(0, 1, n) * (end_date - start_date) + start_date


class Style:
    """
    A style for plotting data.

    Parameters
    ----------
    colors : str or list or matplotlib.colors.Colormap, optional
        The colors to be used in this `Style`. This can be a
        `named matplotlib colormap
        <https://matplotlib.org/stable/gallery/color/colormap_reference.html>`__,
        a list of colors (as named CSS4 colors, hexadecimal colors or three
        (four)-element lists of RGB(A) values), or a pre-defined matplotlib
        colormap object. If not provided, the default colormap of the active
        `schema` will be used.
    levels : list or earthkit.maps.styles.levels.Levels, optional
        The levels to use in this `Style`. This can be a list of specific
        levels, or an earthkit `Levels` object. If not provided, some suitable
        levels will be generated automatically (experimental!).
    gradients : list, optional
        The number of colors to insert between each level in `levels`. If None,
        one color level will be inserted between each level.
    normalize : bool, optional
        If `True` (default), then the colors will be normalized over the level
        range.
    units : str, optional
        The units in which the levels are defined. If this `Style` is used with
        data not using the given units, then a conversion will be attempted;
        any data incompatible with these units will not be able to use this
        `Style`. If `units` are not provided, then data plotted using this
        `Style` will remain in their original units.
    units_label : str, optional
        The label to use in titles and legends to represent the units of the
        data.
    legend_style : str, optional
        The style of legend to use by default with this style. Must be one of
        `colorbar` (default), `disjoint`, `histogram`, or `None` (no legend).
    bin_labels : list, optional
        A list of categorical labels for each bin in the legend.
    """

    @classmethod
    def from_dict(cls, kwargs):
        """Create a `Style` from a dictionary."""
        style_type = kwargs.pop("type")
        if "levels" in kwargs:
            kwargs["levels"] = levels.Levels.from_config(kwargs["levels"])
        return getattr(styles, style_type)(**kwargs)

    def __init__(
        self,
        colors=schema.default_cmap,
        levels=None,
        gradients=None,
        normalize=True,
        units=None,
        scale_factor=None,
        units_label=None,
        legend_style="colorbar",
        legend_kwargs=None,
        categories=None,
        ticks=None,
        preferred_method="contourf",
        resample=None,
        **kwargs,
    ):
        if categories is not None and levels is None:
            levels = range(len(categories) + 1)
        self._colors = colors
        if isinstance(self._colors, (list, tuple)) and schema.color_mode == "magics":
            self._colors = magics_colors_to_rgb(self._colors)

        if isinstance(levels, dict):
            levels = styles.levels.Levels(**levels)
        self._levels = (
            levels
            if isinstance(levels, styles.levels.Levels)
            else styles.levels.Levels(
                levels,
                categorical=categories is not None
                or self.__class__.__name__ == "Categorical",
            )
        )
        self.normalize = normalize
        self.gradients = gradients
        self.resample = resample

        self._units = units
        self._units_label = units_label
        self.scale_factor = scale_factor

        self._legend_style = legend_style
        if self._legend_style == "None":
            self._legend_style = None

        self._bin_labels = categories
        self._legend_kwargs = legend_kwargs or dict()
        if ticks is not None:
            self._legend_kwargs["ticks"] = ticks

        if "extend" in kwargs:
            self._legend_kwargs["extend"] = kwargs["extend"]

        self._kwargs = kwargs
        self._preferred_method = preferred_method

    # TODO
    # def to_yaml(self):
    #     pass

    # TODO
    # def to_magics_style(self):
    #     pass

    def __eq__(self, other):
        keys = ["_levels", "_colors"]
        return compare_attributes(self, other, keys)

    def levels(self, data=None):
        """
        Generate levels specific to some data.

        Parameters
        ----------
        data : numpy.ndarray or xarray.DataArray or earthkit.data.core.Base
            The data for which to generate a list of levels.

        Returns
        -------
        list
        """
        if data is None:
            if self._levels._levels is not None:
                return self._levels._levels
            else:
                raise ValueError(
                    "this style uses dynamic levels; include the `data` "
                    "argument to generate levels"
                )
        return self._levels.apply(data)

    @property
    def extend(self):
        """Convenience access to 'extend' kwarg."""
        return self._kwargs.get("extend")

    @property
    def units(self):
        """Formatted units for use in figure text."""
        if self._units_label is not None:
            return self._units_label
        elif self._units is not None:
            return metadata.units.format_units(self._units)

    def apply_scale_factor(self, values):
        """Apply the scale factor to some values."""
        if self.scale_factor is not None:
            values *= self.scale_factor
        return values

    def convert_units(self, values, source_units, short_name=""):
        """
        Convert some values from their source units to this `Style`'s units.

        Parameters
        ----------
        values : numpy.ndarray
            The values to convert from their source units to this `Style`'s
            units.
        source_units : str
            The source units of the given values.
        short_name : str, optional
            The short name of the variable, which is used to make extra
            assumptions about the data's unit covnersion (for example,
            temperature anomalies need special consideration when converting
            between Celsius and Kelvin).
        """
        if self._units is None or source_units is None:
            return values

        # For temperature anomalies we do not want to convert values, just
        # change the units string
        if "anomaly" in short_name.lower() and metadata.units.anomaly_equivalence(
            source_units
        ):
            return values

        return metadata.units.convert(values, source_units, self._units)

    def to_matplotlib_kwargs(self, data, extend_levels=True):
        """
        Generate matplotlib arguments required for plotting data in this `Style`.

        Parameters
        ----------
        data : numpy.ndarray
            The data to be plotted using this `Style`.
        """
        levels = self.levels(data)

        if self.gradients is not None:
            self._legend_kwargs.setdefault(
                "ticks", None
            )  # Let matplotlib auto-generate ticks
            return colors.gradients(
                levels,
                self._colors,
                self.gradients,
                self.normalize,
                **self._kwargs,
            )

        cmap, norm = styles.colors.cmap_and_norm(
            self._colors,
            levels,
            self.normalize,
            self.extend,
            extend_levels=extend_levels,
        )

        cmap.set_bad(alpha=0)

        return {
            **{"cmap": cmap, "norm": norm, "levels": levels},
            **self._kwargs,
        }

    def to_contourf_kwargs(self, data):
        """
        Generate `contourf` arguments required for plotting data in this `Style`.

        Parameters
        ----------
        data : numpy.ndarray
            The data to be plotted using this `Style`.
        """
        kwargs = self.to_matplotlib_kwargs(data)
        kwargs.pop("linewidths", None)
        kwargs.pop("hatches", None)
        kwargs.pop("linecolors", None)
        kwargs.pop("labels", None)
        return kwargs

    def to_contour_kwargs(self, data):
        """
        Generate `contour` arguments required for plotting data in this `Style`.

        Parameters
        ----------
        data : numpy.ndarray
            The data to be plotted using this `Style`.
        """
        return self.to_matplotlib_kwargs(data)

    def to_pcolormesh_kwargs(self, data):
        """
        Generate `pcolormesh` arguments required for plotting data in this `Style`.

        Parameters
        ----------
        data : numpy.ndarray
            The data to be plotted using this `Style`.
        """
        kwargs = self.to_matplotlib_kwargs(data, extend_levels=False)
        kwargs.pop("levels", None)
        kwargs.pop("transform_first", None)
        kwargs.pop("extend", None)
        kwargs.pop("labels", None)
        kwargs.pop("linecolors", None)
        kwargs.pop("hatches", None)
        return kwargs

    def to_scatter_kwargs(self, data):
        """
        Generate `scatter` arguments required for plotting data in this `Style`.

        Parameters
        ----------
        data : numpy.ndarray
            The data to be plotted using this `Style`.
        """
        kwargs = self.to_matplotlib_kwargs(data, extend_levels=False)
        kwargs.pop("levels", None)
        return kwargs

    def to_quiver_kwargs(self, data):
        """
        Generate `quiver` arguments required for plotting data in this `Style`.

        Parameters
        ----------
        data : numpy.ndarray
            The data to be plotted using this `Style`.
        """
        kwargs = self.to_matplotlib_kwargs(data)
        kwargs.pop("levels", None)
        return kwargs

    def plot(self, *args, **kwargs):
        """Plot the data using the `Style`'s defaults."""
        return self.pcolormesh(*args, **kwargs)

    def contourf(self, ax, x, y, values, *args, **kwargs):
        """
        Plot shaded contours using this `Style`.

        Parameters
        ----------
        ax : matplotlib.axes.Axes
            The axes on which to plot the data.
        x : numpy.ndarray
            The x coordinates of the data to be plotted.
        y : numpy.ndarray
            The y coordinates of the data to be plotted.
        values : numpy.ndarray
            The values of the data to be plotted.
        **kwargs
            Any additional arguments accepted by `matplotlib.axes.Axes.contourf`.
        """
        kwargs = {**self.to_contourf_kwargs(values), **kwargs}
        return ax.contourf(x, y, values, *args, **kwargs)

    def quiver(self, ax, x, y, u, v, *args, **kwargs):
        """
        Plot quiver arrows using this `Style`.

        Parameters
        ----------
        ax : matplotlib.axes.Axes
            The axes on which to plot the data.
        x : numpy.ndarray
            The x coordinates of the data to be plotted.
        y : numpy.ndarray
            The y coordinates of the data to be plotted.
        u : numpy.ndarray
            The u-component of the data to be plotted.
        v : numpy.ndarray
            The v-component of the data to be plotted.
        **kwargs
            Any additional arguments accepted by `matplotlib.axes.Axes.quiver`.
        """
        cmap = None
        norm = None
        kwargs = {**self._kwargs, **kwargs}
        if self._colors:
            magnitude = np.sqrt(u**2 + v**2)
            kwargs = {**self.to_quiver_kwargs(magnitude), **kwargs}
            cmap = kwargs.pop("cmap", None)
            norm = kwargs.pop("norm", None)
            if cmap and norm:
                kwargs["color"] = cmap(norm(magnitude))[0]
        mappable = ax.quiver(x, y, u, v, *args, **kwargs)
        mappable.cmap = cmap
        mappable.norm = norm
        if cmap is None:
            mappable._colorbar = False
        else:
            mappable._colorbar = True
        return mappable

    def barbs(self, ax, x, y, u, v, *args, **kwargs):
        return ax.barbs(x, y, u, v, *args, **kwargs)

    def tricontourf(self, ax, x, y, values, *args, **kwargs):
        """
        Plot triangulated shaded contours using this `Style`.

        Parameters
        ----------
        ax : matplotlib.axes.Axes
            The axes on which to plot the data.
        x : numpy.ndarray
            The x coordinates of the data to be plotted.
        y : numpy.ndarray
            The y coordinates of the data to be plotted.
        values : numpy.ndarray
            The values of the data to be plotted.
        **kwargs
            Any additional arguments accepted by `matplotlib.axes.Axes.tricontourf`.
        """
        kwargs = {**self.to_contourf_kwargs(values), **kwargs}
        return ax.tricontourf(x, y, values, *args, **kwargs)

    def tripcolor(self, ax, x, y, values, *args, **kwargs):
        """
        Plot triangulated shaded contours using this `Style`.

        Parameters
        ----------
        ax : matplotlib.axes.Axes
            The axes on which to plot the data.
        x : numpy.ndarray
            The x coordinates of the data to be plotted.
        y : numpy.ndarray
            The y coordinates of the data to be plotted.
        values : numpy.ndarray
            The values of the data to be plotted.
        **kwargs
            Any additional arguments accepted by `matplotlib.axes.Axes.tricontourf`.
        """
        kwargs = {**self.to_pcolormesh_kwargs(values), **kwargs}
        return ax.tripcolor(x, y, values, *args, **kwargs)

    def contour(self, ax, x, y, values, *args, **kwargs):
        """
        Plot line contours using this `Style`.

        Parameters
        ----------
        ax : matplotlib.axes.Axes
            The axes on which to plot the data.
        x : numpy.ndarray
            The x coordinates of the data to be plotted.
        y : numpy.ndarray
            The y coordinates of the data to be plotted.
        values : numpy.ndarray
            The values of the data to be plotted.
        **kwargs
            Any additional arguments accepted by `matplotlib.axes.Axes.contour`.
        """
        kwargs = {**self.to_contour_kwargs(values), **kwargs}
        kwargs.pop("labels", None)
        return ax.contour(x, y, values, *args, **kwargs)

    def pcolormesh(self, ax, x, y, values, *args, **kwargs):
        """
        Plot a pcolormesh using this `Style`.

        Parameters
        ----------
        ax : matplotlib.axes.Axes
            The axes on which to plot the data.
        x : numpy.ndarray
            The x coordinates of the data to be plotted.
        y : numpy.ndarray
            The y coordinates of the data to be plotted.
        values : numpy.ndarray
            The values of the data to be plotted.
        **kwargs
            Any additional arguments accepted by `matplotlib.axes.Axes.pcolormesh`.
        """
        kwargs.pop("transform_first", None)
        kwargs = {**self.to_pcolormesh_kwargs(values), **kwargs}
        result = ax.pcolormesh(x, y, values, *args, **kwargs)
        return result

    def imshow(self, ax, x, y, values, *args, **kwargs):
        """
        Plot a pcolormesh using this `Style`.

        Parameters
        ----------
        ax : matplotlib.axes.Axes
            The axes on which to plot the data.
        x : numpy.ndarray
            The x coordinates of the data to be plotted.
        y : numpy.ndarray
            The y coordinates of the data to be plotted.
        values : numpy.ndarray
            The values of the data to be plotted.
        **kwargs
            Any additional arguments accepted by `matplotlib.axes.Axes.pcolormesh`.
        """
        kwargs.pop("transform_first", None)
        kwargs = {**self.to_pcolormesh_kwargs(values), **kwargs}
        result = ax.imshow(x, y, values, *args, **kwargs)
        return result

    def scatter(self, ax, x, y, values, s=3, *args, **kwargs):
        """
        Plot a scatter plot using this `Style`.

        Parameters
        ----------
        ax : matplotlib.axes.Axes
            The axes on which to plot the data.
        x : numpy.ndarray
            The x coordinates of the data to be plotted.
        y : numpy.ndarray
            The y coordinates of the data to be plotted.
        values : numpy.ndarray
            The values of the data to be plotted.
        **kwargs
            Any additional arguments accepted by `matplotlib.axes.Axes.scatter`.
        """
        kwargs.pop("transform_first", None)
        missing_values = kwargs.pop("missing_values", None)
        original_kwargs = kwargs.copy()

        if values is not None:
            kwargs = {**self.to_scatter_kwargs(values), **kwargs}
            kwargs.pop("extend", None)
        if (
            values is not None
            and missing_values is not None
            and np.isnan(values).any()
            and len(values.shape) > 1
        ):
            missing_idx = np.where(np.isnan(values))
            missing_x = x[missing_idx]
            missing_y = y[missing_idx]
            x = x[np.invert(missing_idx)]
            y = y[np.invert(missing_idx)]
            values = values[np.invert(missing_idx)]
            if missing_values:
                ax.scatter(
                    missing_x,
                    missing_y,
                    s=s,
                    *args,
                    **{**original_kwargs, **missing_values},
                )
        if values is not None:
            kwargs["c"] = kwargs.pop("c", values)
        if isinstance(kwargs.get("c"), str):
            kwargs.pop("cmap", None)
            kwargs.pop("norm", None)
        return ax.scatter(x, y, s=s, *args, **kwargs)

    def quantiles(
        self,
        ax,
        x,
        y,
        values,
        *args,
        type="band",
        quantiles=[0, 0.25, 0.5, 0.75, 1],
        **kwargs,
    ):
        """
        Compute and plot quantiles using this `Style`.

        Parameters
        ----------
        ax : matplotlib.axes.Axes
            The axes on which to plot the data.
        x : numpy.ndarray
            The coordinates of the data to be plotted.
        values : numpy.ndarray
            The data of which to compute the statistics. The computation
            is applied along axis 0, so the size along axis 1 must match
            the size of the coordinates.
        type : "box" | "band"
            The type of plot used to represent the quantile ranges.
        quantiles : array_like
            Probabilities of the quantiles to compute. Values must be
            between 0 and 1 inclusive.
        """
        quantiles = np.sort(quantiles)
        stats = np.quantile(values, quantiles, axis=0)
        if type == "box":
            mappable = self.boxplot(ax, x, stats, *args, **kwargs)
        elif type == "band":
            mappable = self.bandplot(ax, x, stats, *args, **kwargs)
        else:
            raise NotImplementedError(f"Plot of type {type} not yet implemented.")
        return mappable

    def to_quantiles_kwargs(self, n, c=None):
        if c is None:
            c = self._colors
        if isinstance(c, str):
            # Generate symmetric colors
            if c in mpl.colormaps:
                c = mpl.colormaps[c](np.abs(np.linspace(-1.0, 1.0, n)))
            else:
                c = colors.symmetric_from_color(c, n)
        return {"colors": c, **self._kwargs}

    def bandplot(self, ax, x, values, colors=None, *args, **kwargs):
        num_bands = len(values) - 1
        kwargs = {**self.to_quantiles_kwargs(num_bands, c=colors), **kwargs}
        return plottypes.bandplot(ax, x, values, *args, **kwargs)

    def boxplot(self, ax, x, values, colors=None, *args, **kwargs):
        num_bands = len(values) - 1
        kwargs = {**self.to_quantiles_kwargs(num_bands, c=colors), **kwargs}
        return plottypes.boxplot(ax, x, values, *args, **kwargs)

    def line(self, ax, x, y, values, *args, mode="linear", **kwargs):
        """
        Plot a scatter plot using this `Style`.

        Parameters
        ----------
        ax : matplotlib.axes.Axes
            The axes on which to plot the data.
        x : numpy.ndarray
            The x coordinates of the data to be plotted.
        y : numpy.ndarray
            The y coordinates of the data to be plotted.
        values : numpy.ndarray
            The values of the data to be plotted.
        **kwargs
            Any additional arguments accepted by `matplotlib.axes.Axes.scatter`.
        """
        kwargs.pop("transform_first", None)

        if values is not None:
            kwargs = {**self.to_scatter_kwargs(values), **kwargs}
            kwargs.pop("extend", None)
            kwargs["c"] = kwargs.pop("c", values)

        if mode == "spline":
            if np.issubdtype(x.dtype, np.datetime64):
                x_smooth = linspace_datetime64(x.min(), x.max(), max(300, len(x) * 5))
            else:
                x_smooth = np.linspace(x.min(), x.max(), max(300, len(x) * 5))

            spline = make_interp_spline(x, y, k=3)
            y_smooth = spline(x_smooth)

            marker = kwargs.pop("marker", None)
            mappable = ax.plot(x_smooth, y_smooth, *args, **kwargs)
            if marker is not None:
                kwargs.pop("linewidth", None)
                color = mappable[0].get_color()
                self.line(
                    ax,
                    x,
                    y,
                    values,
                    *args,
                    marker=marker,
                    color=color,
                    linewidth=0,
                    **kwargs,
                )

        elif mode == "smooth":
            if np.issubdtype(x.dtype, np.datetime64):
                x_smooth = linspace_datetime64(x.min(), x.max(), max(300, len(x) * 5))
            else:
                x_smooth = np.linspace(x.min(), x.max(), max(300, len(x) * 5))
            func = interp1d(
                x,
                y,
                axis=0,  # interpolate along columns
                bounds_error=False,
                kind="linear",
                fill_value=(y[0], y[-1]),
            )
            y_smooth = func(x_smooth)

            marker = kwargs.pop("marker", None)
            mappable = ax.plot(x_smooth, y_smooth, *args, **kwargs)
            if marker is not None:
                kwargs.pop("linewidth", None)
                color = mappable[0].get_color()
                self.line(
                    ax,
                    x,
                    y,
                    values,
                    *args,
                    marker=marker,
                    color=color,
                    linewidth=0,
                    **kwargs,
                )
        else:
            mappable = ax.plot(x, y, *args, **kwargs)

        return mappable

    def bar(self, ax, x, y, values, *args, mode="linear", **kwargs):
        """
        Plot a scatter plot using this `Style`.

        Parameters
        ----------
        ax : matplotlib.axes.Axes
            The axes on which to plot the data.
        x : numpy.ndarray
            The x coordinates of the data to be plotted.
        y : numpy.ndarray
            The y coordinates of the data to be plotted.
        values : numpy.ndarray
            The values of the data to be plotted.
        **kwargs
            Any additional arguments accepted by `matplotlib.axes.Axes.scatter`.
        """
        kwargs.pop("transform_first", None)

        if values is not None:
            kwargs = {**self.to_scatter_kwargs(values), **kwargs}
            kwargs.pop("extend", None)
            kwargs["c"] = kwargs.pop("c", values)

        mappable = ax.bar(x, y, *args, **kwargs)

        return mappable

    def values_to_colors(self, values, data=None):
        """
        Convert a value or list of values to colors based on this `Style`.

        Parameters
        ----------
        values : float or list of floats
            The values to convert to colors on this `Style`'s color scale.
        """
        mpl_kwargs = self.to_matplotlib_kwargs(data=data)
        cmap = mpl_kwargs["cmap"]
        norm = mpl_kwargs["norm"]
        return cmap(norm(values))

    def legend(self, *args, **kwargs):
        """
        Create the default legend for this `Style`.

        Parameters
        ----------
        *args : list
            Arguments to be passed to the legend method.
        **kwargs : dict
            Keyword arguments to be passed to the legend method.
        """
        if self._legend_style is None:
            return

        try:
            method = getattr(self, self._legend_style)
        except AttributeError:
            raise AttributeError(f"invalid legend type '{self._legend_style}'")

        return method(*args, **kwargs)

    def colorbar(self, *args, **kwargs):
        """Create a colorbar legend for this `Style`."""
        ticks = self._legend_kwargs.get("ticks")
        if ticks is None and self._levels._levels is not None:
            if len(np.unique(np.ediff1d(self._levels._levels))) != 1:
                self._legend_kwargs["ticks"] = self._levels._levels
        return styles.legends.colorbar(*args, **kwargs)

    def disjoint(self, *args, **kwargs):
        """Create a disjoint legend for this `Style`."""
        return styles.legends.disjoint(*args, **kwargs)

    def vector(self, *args, **kwargs):
        """Create a vector legend for this `Style`."""
        return styles.legends.vector(*args, **kwargs)

    def save_legend(
        self, data=None, label=None, filename="legend.png", transparent=True, **kwargs
    ):
        """
        Save a standalone image of the legend associated with this `Style`.

        Parameters
        ----------
        data : earthkit.data.core.Base, optional
            It can sometimes be useful to pass some data in order to
            automatically generate legend labels or color ranges, depending on
            the `Style`.
        label : str, optional
            The label to use for the legend. If not provided, the label will be
            generated automatically based on the `Style`'s units.
        filename : str
            The name of the file to save the legend to. The file format will
            be determined by the file extension (e.g., `.png`, `.pdf`, etc.).
            By default, the legend will be saved as a file named `legend.png`.
        transparent : bool, optional
            If `True`, the saved legend will have a transparent background.
            Otherwise, it will have a white background. Default is `True`.
        **kwargs
            Additional keyword arguments to be passed to the legend method.
        """
        from earthkit.plots import Subplot

        if label is None and data is None:
            label = "{units}" if self.units is not None else ""

        plot_data = [[1, 2], [3, 4]]

        chart = Subplot()
        chart.contourf(plot_data, style=self)

        legend = chart.legend(label=label, **kwargs)[0]

        chart.fig.canvas.draw()
        bbox = legend.ax.get_window_extent().transformed(
            chart.fig.dpi_scale_trans.inverted()
        )

        title_bbox = legend.ax.xaxis.label.get_window_extent().transformed(
            chart.fig.dpi_scale_trans.inverted()
        )

        x, y = chart.fig.get_size_inches()

        xmod, ymod = (
            (0.05, 0.01) if legend.orientation == "horizontal" else (0.01, 0.05)
        )

        bbox.x0 = min(bbox.x0, title_bbox.x0) - x * xmod
        bbox.x1 = max(bbox.x1, title_bbox.x1) + x * xmod
        bbox.y0 = min(bbox.y0, title_bbox.y0) - y * ymod
        bbox.y1 = max(bbox.y1, title_bbox.y1) + y * ymod

        chart.ax.set_xlim(bbox.x0, bbox.x1)
        chart.ax.set_ylim(bbox.y0, bbox.y1)

        plt.savefig(filename, dpi="figure", bbox_inches=bbox, transparent=transparent)


class Categorical(Style):
    """A style for plotting categorical data."""

    def __init__(self, *args, **kwargs):
        kwargs["legend_style"] = "disjoint"
        if isinstance(kwargs.get("levels"), dict):
            kwargs["levels"], kwargs["categories"] = zip(*kwargs["levels"].items())
        if "categories" not in kwargs:
            kwargs["categories"] = kwargs.get("levels")
        super().__init__(*args, **kwargs)


class Quiver(Style):
    """A style for plotting vector data."""

    def __init__(self, *args, colors=None, **kwargs):
        kwargs["legend_style"] = "vector"
        super().__init__(*args, colors=colors, **kwargs)


class Contour(Style):
    """
    A style for plotting contour data.

    Parameters
    ----------
    colors : str or list or matplotlib.colors.Colormap, optional
        The colors to be used in this `Style`. This can be a named matplotlib
        colormap, a list of colors (as named CSS4 colors, hexadecimal colors or
        three (four)-element lists of RGB(A) values), or a pre-defined
        matplotlib colormap object. If not provided, the default colormap of the
        active `schema` will be used.
    linecolors : str or list or matplotlib.colors.Colormap, optional
        The colors to be used for contour lines. This can be a named matplotlib
        colormap, a list of colors (as named CSS4 colors, hexadecimal colors or
        three (four)-element lists of RGB(A) values), or a pre-defined
        matplotlib colormap object. If not provided, the default colormap of the
        active `schema` will be used.
    labels : bool, optional
        If `True`, then contour labels will be displayed.
    label_kwargs : dict, optional
        Additional keyword arguments to be passed to the `clabel` method.
    interpolate : bool, optional
        If `True`, then the data will be interpolated before plotting.
    preferred_method : str, optional
        The preferred method for plotting the data. Must be one of `contour`,
        `contourf`, or `pcolormesh`.
    **kwargs
        Additional keyword arguments to be passed to the `contour` or `contourf`
        method.
    """

    def __init__(
        self,
        colors=None,
        linecolors="viridis_r",
        labels=False,
        label_kwargs=None,
        interpolate=True,
        preferred_method="contour",
        **kwargs,
    ):
        super().__init__(colors=colors, preferred_method=preferred_method, **kwargs)
        self._linecolors = linecolors
        self.labels = labels
        self._label_kwargs = label_kwargs or dict()
        self._interpolate = interpolate
        self._kwargs["linewidths"] = kwargs.get("linewidths", 0.75)

    def plot(self, *args, **kwargs):
        """Plot the data using the `Style`'s defaults."""
        if self._colors is not None:
            if self._interpolate:
                return self.contourf(*args, **kwargs)
            else:
                return self.pcolormesh(*args, **kwargs)
        else:
            return self.contour(*args, **kwargs)

    def to_contour_kwargs(self, data):
        """
        Generate `contour` arguments required for plotting data in this `Style`.

        Parameters
        ----------
        data : numpy.ndarray
            The data to be plotted using this `Style`.
        """
        levels = self.levels(data)

        cmap, norm = styles.colors.cmap_and_norm(
            self._linecolors,
            levels,
            self.normalize,
            self.extend,
        )

        return {
            **{"cmap": cmap, "norm": norm, "levels": levels},
            **self._kwargs,
        }

    def contourf(self, ax, x, y, values, *args, **kwargs):
        """
        Plot shaded contours using this `Style`.

        Parameters
        ----------
        ax : matplotlib.axes.Axes
            The axes on which to plot the data.
        x : numpy.ndarray
            The x coordinates of the data to be plotted.
        y : numpy.ndarray
            The y coordinates of the data to be plotted.
        values : numpy.ndarray
            The values of the data to be plotted.
        **kwargs
            Any additional arguments accepted by `matplotlib.axes.Axes.contourf`.
        """
        mappable = super().contourf(ax, x, y, values, *args, **kwargs)
        # if self._linecolors is not None:
        #     self.contour(ax, x, y, values, *args, **kwargs)
        return mappable

    def contour(self, *args, **kwargs):
        """
        Plot line contours using this `Style`.

        Parameters
        ----------
        *args
            The positional arguments to pass to the `contour` method.
        **kwargs
            The keyword arguments to pass to the `contour` method.
        """
        mappable = super().contour(*args, **kwargs)

        if self.labels:
            self.contour_labels(mappable, **self._label_kwargs)

        return mappable

    def contour_labels(
        self,
        mappable,
        label_fontsize=7,
        label_colors=None,
        label_frequency=1,
        label_background=None,
        label_fmt=None,
    ):
        """
        Add labels to a contour plot.

        Parameters
        ----------
        mappable : matplotlib.contour.ContourSet
            The contour plot to which to add labels.
        label_fontsize : int, optional
            The fontsize of the labels.
        label_colors : str or list, optional
            The colors of the labels.
        label_frequency : int, optional
            The frequency of contour levels at which to add labels.
        label_background : str, optional
            The background color of the labels.
        label_fmt : str, optional
            The string format of the labels.
        """
        clabels = mappable.axes.clabel(
            mappable,
            mappable.levels[0::label_frequency],
            inline=True,
            fontsize=label_fontsize,
            colors=label_colors,
            fmt=label_fmt,
            inline_spacing=2,
        )
        if label_background is not None:
            for label in clabels:
                label.set_backgroundcolor(label_background)

        return clabels


class Hatched(Contour):
    """
    A style for plotting hatched contours.

    Parameters
    ----------
    *args
        The positional arguments to pass to the `Contour` constructor.
    hatches : str, optional
        The pattern of hatching to use.
    background_colors : list, optional
        The colors to use for the background of the hatched contours.
    **kwargs
        The keyword arguments to pass to the `Contour` constructor.
    """

    def __init__(self, *args, hatches=".", background_colors=None, **kwargs):
        super().__init__(*args, **kwargs)
        self.hatches = hatches
        self._foreground_colors = self._colors
        self._colors = background_colors or [(0, 0, 0, 0)]

    def __eq__(self, other):
        keys = ["_levels", "_colors", "_foreground_colors", "hatches"]
        return all(
            [getattr(self, key, None) == getattr(other, key, None) for key in keys]
        )

    def contourf(self, *args, **kwargs):
        """
        Plot hatched shaded contours using this `Style`.

        Parameters
        ----------
        *args
            The positional arguments to pass to the `contourf` method.
        **kwargs
            The keyword arguments to pass to the `contourf` method.
        """
        mappable = super().contourf(*args, hatches=self.hatches, **kwargs)

        linecolors = colors.expand(self._foreground_colors, mappable.levels)

<<<<<<< HEAD
        mappable.set_edgecolor(linecolors)
=======
        mappable.set_edgecolors(linecolors)
        mappable.set_facecolors([(0, 0, 0, 0)] * len(mappable.levels))
>>>>>>> 62572038
        mappable.set_linewidth(0)

        return mappable

    def colorbar(self, *args, **kwargs):
        """
        Create a colorbar legend for this `Style`.

        Parameters
        ----------
        *args
            The positional arguments to pass to the `colorbar` method.
        **kwargs
            The keyword arguments to pass to the `colorbar` method.
        """
        colorbar = super().colorbar(*args, **kwargs)

        levels = colorbar.mappable.levels

        linecolors = colors.expand(self._foreground_colors, levels)
        for i, artist in enumerate(colorbar.solids_patches):
            artist.set_edgecolor(linecolors[i])

        return colorbar

    def disjoint(self, layer, *args, **kwargs):
        """
        Create a disjoint legend for this `Style`.

        Parameters
        ----------
        layer : earthkit.maps.charts.layers.Layer
            The layer for which to create a legend.
        *args
            The positional arguments to pass to the `dis
        **kwargs
            The keyword arguments to pass to the `disjoint` method.
        """
        legend = super().disjoint(layer, *args, **kwargs)

        linecolors = colors.expand(self._foreground_colors, layer.mappable.levels)

        for color, artist in zip(linecolors, legend.get_patches()):
            artist.set_edgecolor(color)
            artist.set_linewidth(0.0)

        return legend


DEFAULT_STYLE = Style()

DEFAULT_QUIVER_STYLE = Quiver()

_STYLE_KWARGS = list(
    set(inspect.getfullargspec(Style)[0] + inspect.getfullargspec(Contour)[0])
)

_OVERRIDE_KWARGS = ["labels"]


def compare_attributes(self, other, keys):
    def is_equal(x, y):
        # Check if both are numpy arrays
        if isinstance(x, np.ndarray) and isinstance(y, np.ndarray):
            return np.array_equal(x, y)
        # If one is an array and the other isn't, they are not equal
        elif isinstance(x, np.ndarray) or isinstance(y, np.ndarray):
            return False
        # Default to standard equality check for non-array types
        else:
            return x == y

    # Use the is_equal function for each key in your check
    try:
        return all(
            is_equal(getattr(self, key, None), getattr(other, key, None))
            for key in keys
        )
    except ValueError:
        return False<|MERGE_RESOLUTION|>--- conflicted
+++ resolved
@@ -1087,12 +1087,8 @@
 
         linecolors = colors.expand(self._foreground_colors, mappable.levels)
 
-<<<<<<< HEAD
-        mappable.set_edgecolor(linecolors)
-=======
         mappable.set_edgecolors(linecolors)
         mappable.set_facecolors([(0, 0, 0, 0)] * len(mappable.levels))
->>>>>>> 62572038
         mappable.set_linewidth(0)
 
         return mappable
