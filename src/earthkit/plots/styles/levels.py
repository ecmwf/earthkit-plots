# Copyright 2024-, European Centre for Medium Range Weather Forecasts.
#
# Licensed under the Apache License, Version 2.0 (the "License");
# you may not use this file except in compliance with the License.
# You may obtain a copy of the License at
#
#     http://www.apache.org/licenses/LICENSE-2.0
#
# Unless required by applicable law or agreed to in writing, software
# distributed under the License is distributed on an "AS IS" BASIS,
# WITHOUT WARRANTIES OR CONDITIONS OF ANY KIND, either express or implied.
# See the License for the specific language governing permissions and
# limitations under the License.

import numpy as np

from earthkit.plots.schemas import schema


def auto_range(data, divergence_point=None, n_levels=schema.default_style_levels):
    """
    Generate a suitable range of levels for arbitrary input data.

    Parameters
    ----------
    data : numpy.ndarray or xarray.DataArray or earthkit.data.core.Base
        The data for which to generate a list of levels.
    divergence_point : float, optional
        If provided, force the levels to be centered on this point. Useful for
        parameters that use diverging colors in their style, such as anomalies.
    n_levels : int, optional
        The target number of levels to generate (default is 10).

    Returns
    -------
    list
        A list of levels spaced across the data range with easy-to-interpret intervals.
    """
    if hasattr(data, "to_numpy"):
        data = data.to_numpy()

    min_value = np.nanmin(data)
    max_value = np.nanmax(data)

    if np.isnan(min_value) or min_value == max_value:
        return [0] * (n_levels + 1)

    if divergence_point is not None:
<<<<<<< HEAD
        max_diff = max(max_value - divergence_point, divergence_point - min_value)
        max_value = max_diff
        min_value = -max_diff
=======
        max_diff = max(
            abs(max_value - divergence_point), abs(divergence_point - min_value)
        )
        min_value, max_value = divergence_point - max_diff, divergence_point + max_diff
>>>>>>> d3396f77

    data_range = max_value - min_value
    step_candidates = [1, 2, 5, 10]
    magnitude = 10 ** np.floor(np.log10(data_range / n_levels))

<<<<<<< HEAD
    initial_bin = data_range / n_levels

    magnitude = 10 ** (np.floor(np.log10(initial_bin)))
    bin_width = initial_bin - (initial_bin % -magnitude)

    min_value -= min_value % bin_width
    max_value -= max_value % -bin_width

    if divergence_point is not None:
        min_value += divergence_point
        max_value += divergence_point

    return np.linspace(
        min_value,
        max_value,
        n_levels + 1,
    ).tolist()
=======
    best_levels = None
    min_diff = float("inf")

    for step_factor in step_candidates:
        step = step_factor * magnitude
        levels = np.arange(
            np.floor(min_value / step) * step,
            np.ceil(max_value / step) * step + step,
            step,
        )
        diff = abs(len(levels) - n_levels)
        if diff < min_diff:
            best_levels = levels
            min_diff = diff

    return best_levels.tolist()
>>>>>>> d3396f77


def step_range(data, step, reference=None):
    """
    Generate a range of levels for some data based on a level step and multiple.

    Parameters
    ----------
    data : numpy.ndarray or xarray.DataArray or earthkit.data.core.Base
        The data for which to generate a list of levels.
    step : float
        The step/difference between each level in the desired level range.
    reference : float, optional
        The reference point around which to calibrate the level range. For
        example, if a `step` of 4 is used and a `reference` of 2 is used, then
        the generated levels will be generated as steps of 4 above and below
        the number 2.

    Returns
    -------
    list
    """
    try:
        data = data.to_numpy()
    except AttributeError:
        pass

    if reference is None:
        reference = step

    min_value = np.nanmin(data)
    max_value = np.nanmax(data)

    max_modifier = reference % step
    min_modifier = max_modifier if max_modifier == 0 else step - max_modifier

    min_value = min_value - (min_value % step) - min_modifier

    levels = np.arange(min_value, max_value + step, step).tolist()
    if levels[1] <= np.nanmin(data):
        levels = levels[1:]

    return levels


def categorical_range(values):
    """
    Generate a range of levels for categorical data.

    This can be necessary to make sure that categorical data falls inside the
    correct bins, as values at the edge of a bin may not be included in the
    bin.

    Parameters
    ----------
    values : numpy.ndarray or xarray.DataArray or earthkit.data.core.Base
        The data for which to generate a list of levels.

    Returns
    -------
    list
    """
    # Ensure the values are sorted and unique
    values = sorted(set(values))

    # Calculate bin edges
    if len(values) == 1:
        # Special case for a single value, create a small bin around it
        return [values[0] - 0.1, values[0] + 0.1]

    bins = [values[0] - (values[1] - values[0]) / 2]  # First bin edge

    # Middle bin edges based on midpoints between consecutive values
    for i in range(1, len(values)):
        mid_point = (values[i] + values[i - 1]) / 2
        bins.append(mid_point)

    # Last bin edge
    bins.append(values[-1] + (values[-1] - values[-2]) / 2)

    return bins


class Levels:
    """
    Class defining levels to use with a mapping style.

    Parameters
    ----------
    levels : list, optional
        A static list of levels to always use, no matter the input data.
    step : float, optional
        The step/difference between each level in the desired level range.
    reference : float, optional
        The reference point around which to calibrate the level range. For
        example, if a `step` of 4 is used and a `reference` of 2 is used, then
        the generated levels will be generated as steps of 4 above and below
        the number 2.
    divergence_point : float, optional
        If provided, force the levels to be centred on this point. This is
        mostly useful for parameters which use diverging colors in their style,
        such as anomalies.
    """

    @classmethod
    def from_config(cls, config):
        if isinstance(config, str):
            if config.startswith("range"):
                args = (
                    int(i)
                    for i in config.replace("range(", "").replace(")", "").split(",")
                )
                kwargs = {"levels": range(*args)}
        elif isinstance(config, dict):
            kwargs = config
        else:
            kwargs = {"levels": config}
        return cls(**kwargs)

    def __eq__(self, other):
        if self._levels is not None and other is not None:
            return self._levels == other._levels
        else:
            return False

    def __init__(
        self,
        levels=None,
        step=None,
        reference=None,
        divergence_point=None,
        categorical=False,
    ):
        if categorical and levels is not None:
            self._levels = categorical_range(levels)
        else:
            self._levels = levels
        self._step = step
        self._reference = reference
        self._divergence_point = divergence_point
        self._categorical = categorical

    def apply(self, data):
        """
        Generate levels specific to some data.

        Parameters
        ----------
        data : numpy.ndarray or xarray.DataArray or earthkit.data.core.Base
            The data for which to generate a list of levels.

        Returns
        -------
        list
        """
        if self._levels is None:
            if self._categorical:
                return categorical_range(np.unique(data))
            if self._step is None:
                return auto_range(data, self._divergence_point)
            else:
                return step_range(data, self._step, self._reference)
        return self._levels<|MERGE_RESOLUTION|>--- conflicted
+++ resolved
@@ -46,40 +46,15 @@
         return [0] * (n_levels + 1)
 
     if divergence_point is not None:
-<<<<<<< HEAD
-        max_diff = max(max_value - divergence_point, divergence_point - min_value)
-        max_value = max_diff
-        min_value = -max_diff
-=======
         max_diff = max(
             abs(max_value - divergence_point), abs(divergence_point - min_value)
         )
         min_value, max_value = divergence_point - max_diff, divergence_point + max_diff
->>>>>>> d3396f77
 
     data_range = max_value - min_value
     step_candidates = [1, 2, 5, 10]
     magnitude = 10 ** np.floor(np.log10(data_range / n_levels))
 
-<<<<<<< HEAD
-    initial_bin = data_range / n_levels
-
-    magnitude = 10 ** (np.floor(np.log10(initial_bin)))
-    bin_width = initial_bin - (initial_bin % -magnitude)
-
-    min_value -= min_value % bin_width
-    max_value -= max_value % -bin_width
-
-    if divergence_point is not None:
-        min_value += divergence_point
-        max_value += divergence_point
-
-    return np.linspace(
-        min_value,
-        max_value,
-        n_levels + 1,
-    ).tolist()
-=======
     best_levels = None
     min_diff = float("inf")
 
@@ -96,7 +71,6 @@
             min_diff = diff
 
     return best_levels.tolist()
->>>>>>> d3396f77
 
 
 def step_range(data, step, reference=None):
