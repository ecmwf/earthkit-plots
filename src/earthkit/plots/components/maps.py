--- conflicted
+++ resolved
@@ -367,7 +367,6 @@
                         adjust_labels=adjust_labels,
                     )
 
-<<<<<<< HEAD
                 geometries = []
                 for record in filtered_records:
                     geom = record.geometry
@@ -385,32 +384,6 @@
                         if not geom.is_empty:
                             feature = cfeature.ShapelyFeature([geom], self.crs)
                             self.ax.add_feature(feature, *args, **{**kwargs, **style})
-=======
-                # Geometry reprojection & clipping
-                transformer = Transformer.from_crs("EPSG:4326", self.crs, always_xy=True)
-                def reproject(geom): return transform(transformer.transform, geom)
-
-                x0, x1 = self.ax.get_xlim(); y0, y1 = self.ax.get_ylim()
-                bbox = box(x0, y0, x1, y1)
-
-                geoms = []
-                for rec in filtered:
-                    proj = reproject(rec.geometry)
-                    clip = proj.intersection(bbox)
-                    if not clip.is_empty:
-                        geoms.append(clip)
-
-                feat = cfeature.ShapelyFeature(geoms, self.crs)
-                result = self.ax.add_feature(feat, *args, **kwargs)
-
-                # Draw specials
-                for rec, style_kw in special:
-                    proj = reproject(rec.geometry)
-                    clip = proj.intersection(bbox)
-                    if not clip.is_empty:
-                        sp_fe = cfeature.ShapelyFeature([clip], self.crs)
-                        self.ax.add_feature(sp_fe, *args, **{**kwargs, **style_kw})
->>>>>>> 491a1a45
 
                 return result
 
