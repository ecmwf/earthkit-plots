# Copyright 2024-, European Centre for Medium Range Weather Forecasts.
#
# Licensed under the Apache License, Version 2.0 (the "License");
# you may not use this file except in compliance with the License.
# You may obtain a copy of the License at
#
#     http://www.apache.org/licenses/LICENSE-2.0
#
# Unless required by applicable law or agreed to in writing, software
# distributed under the License is distributed on an "AS IS" BASIS,
# WITHOUT WARRANTIES OR CONDITIONS OF ANY KIND, either express or implied.
# See the License for the specific language governing permissions and
# limitations under the License.

import warnings
from itertools import cycle

import earthkit.data
import matplotlib.dates as mdates
import matplotlib.pyplot as plt
import numpy as np
from cartopy.util import add_cyclic_point

from earthkit.plots import identifiers
from earthkit.plots.components.layers import Layer
from earthkit.plots.geo import coordinate_reference_systems, grids
from earthkit.plots.metadata.formatters import (
    LayerFormatter,
    SourceFormatter,
    SubplotFormatter,
)
from earthkit.plots.resample import Regrid
from earthkit.plots.schemas import schema
from earthkit.plots.sources import get_source, get_vector_sources
from earthkit.plots.sources.numpy import NumpySource
from earthkit.plots.styles import _STYLE_KWARGS, Contour, Quiver, Style, auto
from earthkit.plots.utils import iter_utils, string_utils

DEFAULT_FORMATS = ["%Y", "%b", "%-d", "%H:%M", "%H:%M", "%S.%f"]
ZERO_FORMATS = ["%Y", "%b", "%-d", "%H:%M", "%H:%M", "%S.%f"]

TARGET_DENSITY = 40


class Subplot:
    """
    A single plot within a Figure.

    A Subplot is a container for one or more Layers, each of which is a plot of
    a single data source.

    Parameters
    ----------
    row : int, optional
        The row index of the subplot in the Figure.
    column : int, optional
        The column index of the subplot in the Figure.
    figure : Figure, optional
        The Figure to which the subplot belongs.
    **kwargs
        Additional keyword arguments to pass to the matplotlib Axes constructor.
    """

    def __init__(self, row=0, column=0, figure=None, **kwargs):
        self._figure = figure
        self._ax = None
        self._ax_kwargs = kwargs

        self.layers = []

        self.row = row
        self.column = column

        self.domain = None

    def set_major_xticks(
        self,
        frequency=None,
        format=None,
        highlight=None,
        highlight_color="red",
        **kwargs,
    ):
        formats = DEFAULT_FORMATS
        if frequency is None:
            locator = mdates.AutoDateLocator(maxticks=30)
        else:
            if frequency.startswith("D"):
                interval = frequency.lstrip("D") or 1
                if interval is not None:
                    interval = int(interval)
                locator = mdates.DayLocator(interval=interval, **kwargs)
            elif frequency.startswith("M"):
                interval = int(frequency.lstrip("M") or "1")
                locator = mdates.MonthLocator(interval=interval, bymonthday=15)
            elif frequency.startswith("Y"):
                locator = mdates.YearLocator()
            elif frequency.startswith("H"):
                interval = int(frequency.lstrip("H") or "1")
                locator = mdates.HourLocator(interval=interval)

        if format:
            formats = [format] * 6

        formatter = mdates.ConciseDateFormatter(
            locator, formats=formats, zero_formats=ZERO_FORMATS, show_offset=False
        )
        self.ax.xaxis.set_major_locator(locator)
        self.ax.xaxis.set_major_formatter(formatter)

        if highlight is not None:
            dates = [mdates.num2date(i) for i in self.ax.get_xticks()]
            for i, date in enumerate(dates):
                highlight_this = False
                for key, value in highlight.items():
                    attr = getattr(date, key)
                    attr = attr if not callable(attr) else attr()
                    if isinstance(value, list):
                        if attr in value:
                            highlight_this = True
                    else:
                        if attr == value:
                            highlight_this = True
                if highlight_this:
                    self.ax.get_xticklabels()[i].set_color(highlight_color)

    def set_minor_xticks(
        self,
        frequency=None,
        format=None,
        **kwargs,
    ):
        formats = DEFAULT_FORMATS
        if frequency is None:
            locator = mdates.AutoDateLocator(maxticks=30)
        else:
            if frequency.startswith("D"):
                interval = frequency.lstrip("D") or 1
                if interval is not None:
                    interval = int(interval)
                locator = mdates.DayLocator(interval=interval, **kwargs)
            elif frequency.startswith("M"):
                interval = int(frequency.lstrip("M") or "1")
                locator = mdates.MonthLocator(interval=interval, bymonthday=15)
            elif frequency.startswith("Y"):
                locator = mdates.YearLocator()
            elif frequency.startswith("H"):
                interval = int(frequency.lstrip("H") or "1")
                locator = mdates.HourLocator(interval=interval)

        if format:
            formats = [format] * 6

        formatter = mdates.ConciseDateFormatter(
            locator, formats=formats, zero_formats=ZERO_FORMATS, show_offset=False
        )
        self.ax.xaxis.set_minor_locator(locator)
        self.ax.xaxis.set_minor_formatter(formatter)

    def plot_2D(method_name=None, extract_domain=False):
        def decorator(method):
            def wrapper(
                self,
                *args,
                x=None,
                y=None,
                z=None,
                style=None,
                every=None,
                **kwargs,
            ):
                kwargs.pop("color", None)
                return self._extract_plottables(
                    method_name or method.__name__,
                    args=args,
                    x=x,
                    y=y,
                    z=z,
                    style=style,
                    every=every,
                    extract_domain=extract_domain,
                    **kwargs,
                )

            return wrapper

        return decorator

    def plot_box(method_name=None):
        def decorator(method):
            def wrapper(self, data=None, x=None, y=None, z=None, style=None, **kwargs):
                source = get_source(data=data, x=x, y=y, z=z)
                kwargs = {**self._plot_kwargs(source), **kwargs}
                m = getattr(self.ax, method_name or method.__name__)
                if source.extract_x() in identifiers.TIME:
                    positions = mdates.date2num(source.x_values)
                else:
                    positions = source.x_values
                widths = min(0.5, np.diff(positions).min() * 0.7)
                mappable = m(
                    source.z_values, positions=positions, widths=widths, **kwargs
                )
                self.layers.append(Layer(source, mappable, self, style))
                if isinstance(source._x, str):
                    if source._x in identifiers.TIME:
                        locator = mdates.AutoDateLocator(maxticks=30)
                        formatter = mdates.ConciseDateFormatter(
                            locator,
                            formats=["%Y", "%b", "%-d %b", "%H:%M", "%H:%M", "%S.%f"],
                        )
                        self.ax.xaxis.set_major_locator(locator)
                        self.ax.xaxis.set_major_formatter(formatter)
                    else:
                        self.ax.set_xlabel(source._x)
                if isinstance(source._z, str):
                    self.ax.set_ylabel(source._z)
                return mappable

            return wrapper

        return decorator

    def plot_3D(method_name=None, extract_domain=False):
        def decorator(method):
            def wrapper(
                self,
                *args,
                x=None,
                y=None,
                z=None,
                style=None,
                every=None,
                auto_style=False,
                **kwargs,
            ):
                return self._extract_plottables(
                    method_name or method.__name__,
                    args=args,
                    x=x,
                    y=y,
                    z=z,
                    style=style,
                    every=every,
                    auto_style=auto_style,
                    extract_domain=extract_domain,
                    **kwargs,
                )

            return wrapper

        return decorator

    def plot_vector(method_name=None):
        def decorator(method):
            def wrapper(
                self,
                *args,
                x=None,
                y=None,
                u=None,
                v=None,
                colors=False,
                style=None,
                units=None,
                source_units=None,
                resample=Regrid(40),
                **kwargs,
            ):
                if not args:
                    u_source = get_source(u, x=x, y=y, units=source_units)
                    v_source = get_source(v, x=x, y=y, units=source_units)
                elif len(args) == 1:
                    u_source, v_source = get_vector_sources(
                        args[0], x=x, y=y, u=u, v=v, units=source_units
                    )
                elif len(args) == 2:
                    u_source = get_source(args[0], x=x, y=y, units=source_units)
                    v_source = get_source(args[1], x=x, y=y, units=source_units)

                kwargs = {**self._plot_kwargs(u_source), **kwargs}

                style = self._configure_style(
                    method_name or method.__name__,
                    style,
                    u_source,
                    units,
                    False,
                    kwargs,
                )
                m = getattr(style, method_name or method.__name__)

                x_values = u_source.x_values
                y_values = u_source.y_values
                u_values = style.convert_units(u_source.z_values, u_source.units)
                v_values = style.convert_units(v_source.z_values, v_source.units)

                resample = style.resample or resample

                if self.domain is not None:
                    x_values, y_values, _, [u_values, v_values] = self.domain.extract(
                        x_values,
                        y_values,
                        extra_values=[u_values, v_values],
                        source_crs=u_source.crs,
                    )

                if resample is not None:
                    kwargs.pop("regrid_shape", None)
                    if resample.__class__.__name__ == "Regrid":
                        kwargs.pop("transform")
                    args = resample.apply(
                        x_values,
                        y_values,
                        u_values,
                        v_values,
                        source_crs=u_source.crs,
                        target_crs=self.crs,
                        extents=self.ax.get_extent(),
                    )
                else:
                    args = [x_values, y_values, u_values, v_values]

                if colors:
                    args.append((args[2] ** 2 + args[3] ** 2) ** 0.5)

                mappable = m(self.ax, *args, **kwargs)
                self.layers.append(Layer([u_source, v_source], mappable, self, style))
                if isinstance(u_source._x, str):
                    self.ax.set_xlabel(u_source._x)
                if isinstance(u_source._y, str):
                    self.ax.set_ylabel(u_source._y)
                return mappable

            return wrapper

        return decorator

    def _extract_plottables(
        self,
        method_name,
        args,
        x=None,
        y=None,
        z=None,
        style=None,
        no_style=False,
        units=None,
        every=None,
        source_units=None,
        extract_domain=False,
        auto_style=False,
        regrid=False,
        metadata=None,
        **kwargs,
    ):
        if method_name.startswith("contour"):
            regrid = True
        # Step 1: Initialize the source
        source = get_source(
            *args, x=x, y=y, z=z, units=source_units, metadata=metadata, regrid=regrid
        )
        kwargs.update(self._plot_kwargs(source))

        # Step 2: Configure the style
        style = self._configure_style(
            method_name, style, source, units, auto_style, kwargs
        )

        # Step 3: Process z values
        z_values = self._process_z_values(style, source, z)

        # Step 4: Handle specific grid types
        gs = source.gridspec
        mappable = None
        if method_name == "pcolormesh":
            gs = source.gridspec
            if gs is not None:
                opt = {
                    "healpix": self._plot_healpix,
                    "reduced_gg": self._plot_octahedral,
                }
                method = opt.get(gs.name, None)
                if method:
                    mappable = method(source, z_values, style, kwargs)

        if not mappable:
            # Step 5: Process x, y values, apply sampling if specified
            x_values, y_values = source.x_values, source.y_values
            x_values, y_values, z_values = self._apply_sampling(
                x_values, y_values, z_values, every
            )

            if no_style and z_values is None:
                z_values = kwargs.pop("c", None)

            # Step 6: Domain extraction
            if self.domain and extract_domain and not no_style:
                x_values, y_values, z_values = self.domain.extract(
                    x_values, y_values, z_values, source_crs=source.crs
                )

            if method_name.startswith("contour") and grids.needs_cyclic_point(x_values):
                n_x = None
                if len(x_values.shape) != 1:
                    n_x = x_values.shape[0]
                    x_values = x_values[0]
                z_values, x_values = add_cyclic_point(z_values, coord=x_values)
                if n_x:
                    x_values = np.tile(x_values, (n_x, 1))
                    y_values = np.hstack((y_values, y_values[:, -1][:, np.newaxis]))
            # Step 7: Plot with or without interpolation
            if "transform_first" in kwargs:
                if (
                    self.crs.__class__
                    in coordinate_reference_systems.CANNOT_TRANSFORM_FIRST
                ):
                    kwargs["transform_first"] = False
            if not no_style:
                mappable = self._plot_with_interpolation(
                    style, method_name, x_values, y_values, z_values, kwargs
                )
            else:
                mappable = getattr(self.ax, method_name)(
                    x_values, y_values, z_values, **kwargs
                )

        # Step 8: Store layer and return
        self.layers.append(Layer(source, mappable, self, style))
        return mappable

    def _configure_style(self, method_name, style, source, units, auto_style, kwargs):
        """Configures style based on method name, style, source, and units."""
        if style:
            return style
        style_kwargs = {k: kwargs.pop(k) for k in _STYLE_KWARGS if k in kwargs}
        # override_kwargs = {k: style_kwargs.pop(k, None) for k in _OVERRIDE_KWARGS}
        style_class = (
            Contour
            if method_name.startswith("contour")
            else (Quiver if method_name in ["quiver", "barbs"] else Style)
        )
        style = (
            style_class(**{**style_kwargs, "units": units})
            if not auto_style
            else auto.guess_style(source, units=units or source.units)
        )
        return style

    def _process_z_values(self, style, source, z):
        """Processes z values by converting units and applying a scale factor."""
        if source._data is None and z is None:
            return None

        z_values = style.convert_units(source.z_values, source.units)
        return style.apply_scale_factor(z_values)

    def _apply_sampling(self, x_values, y_values, z_values, every):
        """Applies sampling to x, y, and z values if 'every' is specified."""
        if every:
            x_values = x_values[::every]
            y_values = y_values[::every]
            if z_values is not None:
                z_values = z_values[::every, ::every]
        return x_values, y_values, z_values

    def _plot_healpix(self, source, z_values, style, kwargs):
        """Handles plotting for 'healpix' grid type."""
        from earthkit.plots.geo import healpix

        nest = source.metadata("orderingConvention", default=None) == "nested"
        kwargs["transform"] = self.crs
        return healpix.nnshow(z_values, ax=self.ax, nest=nest, style=style, **kwargs)

    def _plot_octahedral(self, source, z_values, style, kwargs):
        """Handles plotting for 'healpix' grid type."""
        from earthkit.plots.geo import octahedral

        return octahedral.plot_octahedral_grid(
            source.x_values,
            source.y_values,
            z_values,
            self.ax,
            style=style,
            **kwargs,
        )

    # def _plot_reduced_gg(self, source, z_values, style, kwargs):
    #     """Handles plotting for 'reduced_gg' grid type."""
    #     from earthkit.plots.geo import octahedral

    #     kwargs["transform"] = self.crs
    #     return octahedral.nnshow(
    #         z_values,
    #         source.x_values,
    #         source.y_values,
    #         ax=self.ax,
    #         style=style,
    #         **kwargs,
    #     )

    def _plot_with_interpolation(
        self, style, method_name, x_values, y_values, z_values, kwargs
    ):
        """Attempts to plot with or without interpolation as needed."""
        is_structured_grid = grids.is_structured(x_values, y_values)
        if "interpolation_method" in kwargs and is_structured_grid:
            kwargs.pop("interpolation_method")
            warnings.warn(
                "The 'interpolation_method' argument is only valid for unstructured data."
            )

        try:
            return getattr(style, method_name)(
                self.ax, x_values, y_values, z_values, **kwargs
            )
        except (ValueError, TypeError) as err:
            if not is_structured_grid:
                x_values, y_values, z_values = grids.interpolate_unstructured(
                    x_values,
                    y_values,
                    z_values,
                    method=kwargs.pop("interpolation_method", "linear"),
                    interpolation_distance_threshold=kwargs.pop(
                        "interpolation_distance_threshold", None
                    ),
                )
                _ = kwargs.pop("transform_first", None)
                return getattr(style, method_name)(
                    self.ax, x_values, y_values, z_values, **kwargs
                )
<<<<<<< HEAD
            raise err
=======
            except (TypeError, ValueError) as err:
                if not grids.is_structured(x_values, y_values):
                    x_values, y_values, z_values = grids.interpolate_unstructured(
                        x_values,
                        y_values,
                        z_values,
                        method=kwargs.pop("interpolation_method", "linear"),
                    )
                    mappable = getattr(style, method_name)(
                        self.ax, x_values, y_values, z_values, **kwargs
                    )
                else:
                    raise err
        self.layers.append(Layer(source, mappable, self, style))
        return mappable
>>>>>>> bfc5f4d4

    def _extract_plottables_envelope(
        self,
        data=None,
        x=None,
        y=None,
        z=None,
        every=None,
        source_units=None,
        extract_domain=False,
        **kwargs,
    ):
        if source_units is not None:
            source = get_source(data=data, x=x, y=y, z=z, units=source_units)
        else:
            source = get_source(data=data, x=x, y=y, z=z)
        kwargs = {**self._plot_kwargs(source), **kwargs}

        if (data is None and z is None) or (z is not None and not z):
            z_values = None
        else:
            z_values = source.z_values

        x_values = source.x_values
        y_values = source.y_values

        if every is not None:
            x_values = x_values[::every]
            y_values = y_values[::every]
            if z_values is not None:
                z_values = z_values[::every, ::every]

        if self.domain is not None and extract_domain:
            x_values, y_values, z_values = self.domain.extract(
                x_values,
                y_values,
                z_values,
                source_crs=source.crs,
            )
        return x_values, y_values, z_values

    @property
    def figure(self):
        from earthkit.plots import Figure

        if self._figure is None:
            self._figure = Figure(1, 1)
            self._figure.subplots = [self]
        return self._figure

    @property
    def fig(self):
        """The underlying matplotlib Figure object."""
        return self.figure.fig

    @property
    def ax(self):
        """The underlying matplotlib Axes object."""
        if self._ax is None:
            subspec = self.figure.gridspec.subgridspec(self.row + self.column)
            self._ax = self.figure.fig.add_subplot(subspec, **self._ax_kwargs)
        return self._ax

    @property
    def _default_title_template(self):
        """The default title template for the Subplot."""
        templates = [layer._default_title_template for layer in self.layers]
        if len(set(templates)) == 1:
            template = templates[0]
        else:
            title_parts = []
            for i, template in enumerate(templates):
                keys = [k for _, k, _, _ in SubplotFormatter().parse(template)]
                for key in set(keys):
                    template = template.replace("{" + key, "{" + key + f"!{i}")
                title_parts.append(template)
            template = string_utils.list_to_human(title_parts)
        return template

    @property
    def distinct_legend_layers(self):
        """Layers on this subplot which have a unique `Style`."""
        unique_layers = []
        for layer in self.layers:
            for legend_layer in unique_layers:
                if legend_layer.style == layer.style:
                    break
            else:
                unique_layers.append(layer)
        return unique_layers

    def _plot_kwargs(self, *args, **kwargs):
        return kwargs

    def coastlines(self, *args, **kwargs):
        raise NotImplementedError

    def gridlines(self, *args, **kwargs):
        raise NotImplementedError

    @plot_2D()
    def line(self, *args, **kwargs):
        """
        Plot a line on the Subplot.

        Parameters
        ----------
        data : list, numpy.ndarray, xarray.DataArray, or earthkit.data.core.Base, optional
            The data to plot. If None, x and y must be provided.
        x : str, list, numpy.ndarray, or xarray.DataArray, optional
            The x values to plot. If data is provided, this is assumed to be the
            name of a coordinate in the data. If None, data must be provided.
        y : str, list, numpy.ndarray, or xarray.DataArray, optional
            The y values to plot. If data is provided, this is assumed to be the
            name of a coordinate in the data. If None, data must be provided.
        style : earthkit.plots.styles.Style, optional
            The Style to use for the line. If None, a Style is automatically
            generated based on the data.
        **kwargs
            Additional keyword arguments to pass to `matplotlib.pyplot.plot`.
        """

    @schema.envelope.apply()
    def envelope(self, data_1, data_2=0, alpha=0.4, **kwargs):
        x1, y1, _ = self._extract_plottables_envelope(y=data_1, **kwargs)
        x2, y2, _ = self._extract_plottables_envelope(y=data_2, **kwargs)
        kwargs.pop("x")
        mappable = self.ax.fill_between(x=x1, y1=y1, y2=y2, alpha=alpha, **kwargs)
        self.layers.append(Layer(get_source(data=data_1), mappable, self, style=None))
        return mappable

    @schema.envelope.apply()
    def quantiles(self, data, quantiles=[0, 1], dim=None, alpha=0.15, **kwargs):
        prop_cycle = plt.rcParams["axes.prop_cycle"]
        facecolor = kwargs.pop(
            "facecolor", kwargs.get("color", next(cycle(prop_cycle.by_key()["color"])))
        )
        color = kwargs.pop("color", next(cycle(prop_cycle.by_key()["color"])))
        if isinstance(data, earthkit.data.core.Base):
            data = data.to_xarray()
        if dim is None:
            dim = list(data.dims)[0]
        for q in iter_utils.symmetrical_iter(quantiles):
            lines = data.quantile(q, dim=dim)
            if isinstance(q, tuple):
                x, y1, _ = self._extract_plottables_envelope(
                    y=lines.sel(quantile=q[0]), **kwargs
                )
                _, y2, _ = self._extract_plottables_envelope(
                    y=lines.sel(quantile=q[1]), **kwargs
                )
                mappable = self.ax.fill_between(
                    x=x,
                    y1=y1,
                    y2=y2,
                    facecolor=facecolor,
                    alpha=alpha,
                    **{k: v for k, v in kwargs.items() if k != "x"},
                )
            else:
                x, y, _ = self._extract_plottables_envelope(y=lines, **kwargs)
                kwargs.pop("label", None)
                mappable = self.ax.plot(
                    x, y, color=color, **{k: v for k, v in kwargs.items() if k != "x"}
                )

        # kwargs.pop("x")
        # mappable = self.ax.fill_between(x=x1, y1=y1, y2=y2, alpha=alpha, **kwargs)
        # self.layers.append(Layer(get_source(data=data_1), mappable, self, style=None))
        return mappable

    def labels(self, data=None, label=None, x=None, y=None, **kwargs):
        source = get_source(data=data, x=x, y=y)
        labels = SourceFormatter(source).format(label)
        for label, x, y in zip(labels, source.x_values, source.y_values):
            self.ax.annotate(label, (x, y), **kwargs)

    def plot(self, data, style=None, units=None, **kwargs):
        warnings.warn("`plot` is deprecated. Use `quickplot` instead.")
        if not kwargs.pop("auto_style", True):
            warnings.warn("`auto_style` cannot be switched off for `plot`.")
        source = get_source(data)
        if style is None:
            auto_style = auto.guess_style(source, units=units, **kwargs)
            if auto_style is not None:
                method = getattr(self, auto_style._preferred_method)
            else:
                method = self.grid_cells
        else:
            method = getattr(self, style._preferred_method)
        return method(data, style=style, units=units, auto_style=True, **kwargs)

    def quickplot(self, data, style=None, units=None, **kwargs):
        if not kwargs.pop("auto_style", True):
            warnings.warn("`auto_style` cannot be switched off for `quickplot`.")
        source = get_source(data)
        if style is None:
            auto_style = auto.guess_style(source, units=units, **kwargs)
            if auto_style is not None:
                method = getattr(self, auto_style._preferred_method)
            else:
                method = self.grid_cells
        else:
            method = getattr(self, style._preferred_method)
        return method(data, style=style, units=units, auto_style=True, **kwargs)

    def hsv_composite(self, *args):
        import xarray as xr

        if len(args) == 1:
            red, green, blue = args[0]
        else:
            red, green, blue = args

        red_source = get_source(red)
        green_source = get_source(green)
        blue_source = get_source(blue)

        x_values = red_source.x_values
        y_values = red_source.y_values

        red = (red_source.z_values - red_source.z_values.min()) / (
            red_source.z_values.max() - red_source.z_values.min()
        )
        green = (green_source.z_values - green_source.z_values.min()) / (
            green_source.z_values.max() - green_source.z_values.min()
        )
        blue = (blue_source.z_values - blue_source.z_values.min()) / (
            blue_source.z_values.max() - blue_source.z_values.min()
        )

        rgb = np.stack((red, green, blue), axis=-1)

        if x_values.ndim == 2:
            x_values = x_values[0, :]  # Extract unique x-coordinates
        if y_values.ndim == 2:
            y_values = y_values[:, 0]  # Extract unique y-coordinates

        # Turn RGB into an xarray
        rgb = xr.DataArray(
            rgb,
            coords={
                "y": y_values,
                "x": x_values,
                "rgb": ["red", "green", "blue"],
            },  # Ensure 1D  # Ensure 1D
            dims=["y", "x", "rgb"],
        )

        result = self.pcolormesh(c=rgb, x=x_values, y=y_values, no_style=True)

        self.layers[-1].sources = [red_source, green_source, blue_source]

        return result

    def rgb_composite(self, *args):
        import xarray as xr

        if len(args) == 1:
            red, green, blue = args[0]
        else:
            red, green, blue = args

        red_source = get_source(red)
        green_source = get_source(green)
        blue_source = get_source(blue)

        x_values = red_source.x_values
        y_values = red_source.y_values

        red = (red_source.z_values - red_source.z_values.min()) / (
            red_source.z_values.max() - red_source.z_values.min()
        )
        green = (green_source.z_values - green_source.z_values.min()) / (
            green_source.z_values.max() - green_source.z_values.min()
        )
        blue = (blue_source.z_values - blue_source.z_values.min()) / (
            blue_source.z_values.max() - blue_source.z_values.min()
        )

        rgb = np.stack((red, green, blue), axis=-1)

        if x_values.ndim == 2:
            x_values = x_values[0, :]  # Extract unique x-coordinates
        if y_values.ndim == 2:
            y_values = y_values[:, 0]  # Extract unique y-coordinates

        # Turn RGB into an xarray
        rgb = xr.DataArray(
            rgb,
            coords={
                "y": y_values,
                "x": x_values,
                "rgb": ["red", "green", "blue"],
            },  # Ensure 1D  # Ensure 1D
            dims=["y", "x", "rgb"],
        )

        result = self.pcolormesh(c=rgb, x=x_values, y=y_values, no_style=True)

        self.layers[-1].sources = [red_source, green_source, blue_source]

        return result

    @plot_2D()
    def bar(self, *args, **kwargs):
        """
        Plot a bar chart on the Subplot.

        Parameters
        ----------
        data : list, numpy.ndarray, xarray.DataArray, or earthkit.data.core.Base, optional
            The data to plot. If None, x and y must be provided.
        x : str, list, numpy.ndarray, or xarray.DataArray, optional
            The x values to plot. If data is provided, this is assumed to be the
            name of a coordinate in the data. If None, data must be provided.
        y : str, list, numpy.ndarray, or xarray.DataArray, optional
            The y values to plot. If data is provided, this is assumed to be the
            name of a coordinate in the data. If None, data must be provided.
        style : earthkit.plots.styles.Style, optional
            The Style to use for the bar chart. If None, a Style is automatically
            generated based on the data.

        **kwargs
            Additional keyword arguments to pass to `matplotlib.pyplot.bar`.
        """

    @schema.scatter.apply()
    @plot_2D(extract_domain=True)
    def scatter(self, *args, **kwargs):
        """
        Plot a scatter plot on the Subplot.

        Parameters
        ----------
        data : list, numpy.ndarray, xarray.DataArray, or earthkit.data.core.Base, optional
            The data to plot. If None, x and y must be provided.
        x : str, list, numpy.ndarray, or xarray.DataArray, optional
            The x values to plot. If data is provided, this is assumed to be the
            name of a coordinate in the data. If None, data must be provided.
        y : str, list, numpy.ndarray, or xarray.DataArray, optional
            The y values to plot. If data is provided, this is assumed to be the
            name of a coordinate in the data. If None, data must be provided.
        style : earthkit.plots.styles.Style, optional
            The Style to use for the scatter plot. If None, a Style is automatically
            generated based on the data.
        **kwargs
            Additional keyword arguments to pass to `matplotlib.pyplot.scatter`.
        """

    @plot_3D(extract_domain=True)
    def pcolormesh(self, *args, **kwargs):
        """
        Plot a pcolormesh on the Subplot.

        Parameters
        ----------
        data : list, numpy.ndarray, xarray.DataArray, or earthkit.data.core.Base, optional
            The data to plot. If None, x, y, and z must be provided.
        x : str, list, numpy.ndarray, or xarray.DataArray, optional
            The x values to plot. If data is provided, this is assumed to be the
            name of a coordinate in the data. If None, data must be provided.
        y : str, list, numpy.ndarray, or xarray.DataArray, optional
            The y values to plot. If data is provided, this is assumed to be the
            name of a coordinate in the data. If None, data must be provided.
        z : str, list, numpy.ndarray, or xarray.DataArray, optional
            The z values to plot. If data is provided, this is assumed to be the
            name of a coordinate in the data. If None, data must be provided.
        style : earthkit.plots.styles.Style, optional
            The Style to use for the pcolormesh. If None, a Style is automatically
            generated based on the data.
        interpolation_distance_threshold:  None, int, float, str, optional
            For unstructured data, a cell will only be plotted if there is at least one 
            data point within this distance (inclusive).
            If None, all points are plotted. If an integer or float, the distance is
            in the units of the plot projection (e.g. degrees for `ccrs.PlateCarree`).
            If 'auto', the distance is automatically determined based on the plot resolution.
            If a string that ends with 'cells' (e.g. '2 cells') the distance threshold is
            that number of cells on the plot grid.
            Default is None.
        **kwargs
            Additional keyword arguments to pass to `matplotlib.pyplot.pcolormesh`.
        """

    @schema.contour.apply()
    @plot_3D(extract_domain=True)
    def contour(self, *args, **kwargs):
        """
        Plot a contour plot on the Subplot.

        Parameters
        ----------
        data : list, numpy.ndarray, xarray.DataArray, or earthkit.data.core.Base, optional
            The data to plot. If None, x, y, and z must be provided.
        x : str, list, numpy.ndarray, or xarray.DataArray, optional
            The x values to plot. If data is provided, this is assumed to be the
            name of a coordinate in the data. If None, data must be provided.
        y : str, list, numpy.ndarray, or xarray.DataArray, optional
            The y values to plot. If data is provided, this is assumed to be the
            name of a coordinate in the data. If None, data must be provided.
        z : str, list, numpy.ndarray, or xarray.DataArray, optional
            The z values to plot. If data is provided, this is assumed to be the
            name of a coordinate in the data. If None, data must be provided.
        style : earthkit.plots.styles.Style, optional
            The Style to use for the contour plot. If None, a Style is automatically
            generated based on the data.
        **kwargs
            Additional keyword arguments to pass to `matplotlib.pyplot.contour`.
        """

    @schema.contourf.apply()
    @plot_3D(extract_domain=True)
    def contourf(self, *args, **kwargs):
        """
        Plot a filled contour plot on the Subplot.

        Parameters
        ----------
        data : list, numpy.ndarray, xarray.DataArray, or earthkit.data.core.Base, optional
            The data to plot. If None, x, y, and z must be provided.
        x : str, list, numpy.ndarray, or xarray.DataArray, optional
            The x values to plot. If data is provided, this is assumed to be the
            name of a coordinate in the data. If None, data must be provided.
        y : str, list, numpy.ndarray, or xarray.DataArray, optional
            The y values to plot. If data is provided, this is assumed to be the
            name of a coordinate in the data. If None, data must be provided.
        z : str, list, numpy.ndarray, or xarray.DataArray, optional
            The z values to plot. If data is provided, this is assumed to be the
            name of a coordinate in the data. If None, data must be provided.
        style : earthkit.plots.styles.Style, optional
            The Style to use for the filled contour plot. If None, a Style is
            automatically generated based on the data.
        interpolation_distance_threshold:  None, int, float, str, optional
            For unstructured data, a cell will only be plotted if there is at least one 
            data point within this distance (inclusive).
            If None, all points are plotted. If an integer or float, the distance is
            in the units of the plot projection (e.g. degrees for `ccrs.PlateCarree`).
            If 'auto', the distance is automatically determined based on the plot resolution.
            If a string that ends with 'cells' (e.g. '2 cells') the distance threshold is
            that number of cells on the plot grid.
            Default is None.
        **kwargs
            Additional keyword arguments to pass to `matplotlib.pyplot.contourf`.
        """

    @plot_3D()
    def tripcolor(self, *args, **kwargs):
        """
        Plot a tripcolor plot on the Subplot.

        Parameters
        ----------
        data : list, numpy.ndarray, xarray.DataArray, or earthkit.data.core.Base, optional
            The data to plot. If None, x, y, and z must be provided.
        x : str, list, numpy.ndarray, or xarray.DataArray, optional
            The x values to plot. If data is provided, this is assumed to be the
            name of a coordinate in the data. If None, data must be provided.
        y : str, list, numpy.ndarray, or xarray.DataArray, optional
            The y values to plot. If data is provided, this is assumed to be the
            name of a coordinate in the data. If None, data must be provided.
        z : str, list, numpy.ndarray, or xarray.DataArray, optional
            The z values to plot. If data is provided, this is assumed to be the
            name of a coordinate in the data. If None, data must be provided.
        style : earthkit.plots.styles.Style, optional
            The Style to use for the tripcolor plot. If None, a Style is
            automatically generated based on the data.
        **kwargs
            Additional keyword arguments to pass to `matplotlib.pyplot.tripcolor`.
        """

    @plot_3D()
    def tricontour(self, *args, **kwargs):
        """
        Plot a tricontour plot on the Subplot.

        Parameters
        ----------
        data : list, numpy.ndarray, xarray.DataArray, or earthkit.data.core.Base, optional
            The data to plot. If None, x, y, and z must be provided.
        x : str, list, numpy.ndarray, or xarray.DataArray, optional
            The x values to plot. If data is provided, this is assumed to be the
            name of a coordinate in the data. If None, data must be provided.
        y : str, list, numpy.ndarray, or xarray.DataArray, optional
            The y values to plot. If data is provided, this is assumed to be the
            name of a coordinate in the data. If None, data must be provided.
        z : str, list, numpy.ndarray, or xarray.DataArray, optional
            The z values to plot. If data is provided, this is assumed to be the
            name of a coordinate in the data. If None, data must be provided.
        style : earthkit.plots.styles.Style, optional
            The Style to use for the tricontour plot. If None, a Style is
            automatically generated based on the data.
        **kwargs
            Additional keyword arguments to pass to `matplotlib.pyplot.tricontour`.
        """

    @plot_3D()
    def tricontourf(self, *args, **kwargs):
        """
        Plot a filled tricontour plot on the Subplot.

        Parameters
        ----------
        data : list, numpy.ndarray, xarray.DataArray, or earthkit.data.core.Base, optional
            The data to plot. If None, x, y, and z must be provided.
        x : str, list, numpy.ndarray, or xarray.DataArray, optional
            The x values to plot. If data is provided, this is assumed to be the
            name of a coordinate in the data. If None, data must be provided.
        y : str, list, numpy.ndarray, or xarray.DataArray, optional
            The y values to plot. If data is provided, this is assumed to be the
            name of a coordinate in the data. If None, data must be provided.
        z : str, list, numpy.ndarray, or xarray.DataArray, optional
            The z values to plot. If data is provided, this is assumed to be the
            name of a coordinate in the data. If None, data must be provided.
        style : earthkit.plots.styles.Style, optional
            The Style to use for the filled tricontour plot. If None, a Style is
            automatically generated based on the data.
        **kwargs
            Additional keyword arguments to pass to `matplotlib.pyplot.tricontourf`.
        """

    @schema.quiver.apply()
    @plot_vector()
    def quiver(self, *args, **kwargs):
        """
        Plot arrows on the Subplot.

        Parameters
        ----------
        data : list, numpy.ndarray, xarray.DataArray, or earthkit.data.core.Base, optional
            The data to plot. If None, x, y, u, and v must be provided.
        x : str, list, numpy.ndarray, or xarray.DataArray, optional
            The x values to plot. If data is provided, this is assumed to be the
            name of a coordinate in the data. If None, data must be provided.
        y : str, list, numpy.ndarray, or xarray.DataArray, optional
            The y values to plot. If data is provided, this is assumed to be the
            name of a coordinate in the data. If None, data must be provided.
        u : str, list, numpy.ndarray, or xarray.DataArray, optional
            The u values to plot. If data is provided, this is assumed to be the
            name of a coordinate in the data. If None, data must be provided.
        v : str, list, numpy.ndarray, or xarray.DataArray, optional
            The v values to plot. If data is provided, this is assumed to be the
            name of a coordinate in the data. If None, data must be provided.
        style : earthkit.plots.styles.Style, optional
            The Style to use for the quiver plot. If None, a Style is automatically
            generated based on the data.
        **kwargs
            Additional keyword arguments to pass to `matplotlib.pyplot.quiver`.
        """

    @schema.barbs.apply()
    @plot_vector()
    def barbs(self, *args, **kwargs):
        """
        Plot wind barbs on the Subplot.

        Parameters
        ----------
        data : list, numpy.ndarray, xarray.DataArray, or earthkit.data.core.Base, optional
            The data to plot. If None, x, y, u, and v must be provided.
        x : str, list, numpy.ndarray, or xarray.DataArray, optional
            The x values to plot. If data is provided, this is assumed to be the
            name of a coordinate in the data. If None, data must be provided.
        y : str, list, numpy.ndarray, or xarray.DataArray, optional
            The y values to plot. If data is provided, this is assumed to be the
            name of a coordinate in the data. If None, data must be provided.
        u : str, list, numpy.ndarray, or xarray.DataArray, optional
            The u values to plot. If data is provided, this is assumed to be the
            name of a coordinate in the data. If None, data must be provided.
        v : str, list, numpy.ndarray, or xarray.DataArray, optional
            The v values to plot. If data is provided, this is assumed to be the
            name of a coordinate in the data. If None, data must be provided.
        style : earthkit.plots.styles.Style, optional
            The Style to use for the wind barbs. If None, a Style is automatically
            generated based on the data.
        **kwargs
            Additional keyword arguments to pass to `matplotlib.pyplot.barbs`.
        """

    def block(self, *args, **kwargs):
        import warnings

        warnings.warn(
            "block is deprecated and will be removed in a future release. "
            "Please use grid_cells instead."
        )
        return self.pcolormesh(*args, **kwargs)

    grid_cells = pcolormesh

    @schema.legend.apply()
    def legend(self, style=None, location=None, **kwargs):
        """
        Add a legend to the Subplot.

        Parameters
        ----------
        style : Style, optional
            The Style to use for the legend. If None (default), a legend is
            created for each Layer with a unique Style. If a single Style is
            provided, a single legend is created based on that Style.
        location : str or tuple, optional
            The location of the legend(s). Must be a valid matplotlib location
            (see https://matplotlib.org/stable/api/_as_gen/matplotlib.pyplot.legend.html).
        **kwargs
            Additional keyword arguments to pass to `matplotlib.pyplot.legend`.
        """
        legends = []
        if style is not None:
            dummy = [[1, 2], [3, 4]]
            mappable = self.contourf(x=dummy, y=dummy, z=dummy, style=style)
            layer = Layer(NumpySource(), mappable, self, style)
            legend = layer.style.legend(layer, label=kwargs.pop("label", ""), **kwargs)
            legends.append(legend)
        else:
            for i, layer in enumerate(self.distinct_legend_layers):
                if isinstance(location, (list, tuple)):
                    loc = location[i]
                else:
                    loc = location
                if layer.style is not None:
                    legend = layer.style.legend(layer, location=loc, **kwargs)
                legends.append(legend)
        return legends

    @schema.title.apply()
    def title(self, label=None, unique=True, wrap=True, capitalize=True, **kwargs):
        """
        Add a title to the plot.

        Parameters
        ----------
        label : str, optional
            The title text. If None, a default template is used. The template
            can contain metadata keys in curly braces, e.g. "{variable_name}".
        unique : bool, optional
            Whether to use unique metadata values from each Layer. If False,
            metadata values from all Layers are combined.
        wrap : bool, optional
            Whether to wrap the title text. Default is True.
        capitalize : bool, optional
            Whether to capitalize the first letter of the title. Default is True.
        **kwargs
            Additional keyword arguments to pass to `matplotlib.pyplot.title`.
        """
        if label is None:
            label = self._default_title_template
        label = self.format_string(label, unique)
        if "fontsize" not in kwargs:
            if self.figure.rows * self.figure.columns >= 10:
                scale_factor = 0.8
            elif self.figure.rows * self.figure.columns >= 4:
                scale_factor = 0.9
            else:
                scale_factor = 1.0
            kwargs["fontsize"] = schema.reference_fontsize * scale_factor
        if capitalize:
            label = label[0].upper() + label[1:]
        return self.ax.set_title(label, wrap=wrap, **kwargs)

    def format_string(self, string, unique=True, grouped=True):
        """
        Format a string with metadata from the Subplot.

        Parameters
        ----------
        string : str
            The string to format. This can contain metadata keys in curly
            braces, e.g. "{variable_name}".
        unique : bool, optional
            Whether to use unique metadata values from each Layer. If False,
            metadata values from all Layers are combined.
        grouped : bool, optional
            Whether to group metadata values from all Layers into a single
            string. If False, metadata values from each Layer are listed
            separately.
        """
        if not grouped:
            return string_utils.list_to_human(
                [LayerFormatter(layer).format(string) for layer in self.layers]
            )
        else:
            return SubplotFormatter(self, unique=unique).format(string)

    def show(self):
        """Display the plot."""
        return self.figure.show()

    def save(self, *args, **kwargs):
        """Save the plot to a file."""
        return self.figure.save(*args, **kwargs)


def thin_array(array, every=2):
    """
    Reduce the size of an array by taking every `every`th element.

    Parameters
    ----------
    array : numpy.ndarray
        The array to thin.
    every : int, optional
        The number of elements to skip.
    """
    if len(array.shape) == 1:
        return array[::every]
    else:
        return array[::every, ::every]<|MERGE_RESOLUTION|>--- conflicted
+++ resolved
@@ -528,25 +528,7 @@
                 return getattr(style, method_name)(
                     self.ax, x_values, y_values, z_values, **kwargs
                 )
-<<<<<<< HEAD
             raise err
-=======
-            except (TypeError, ValueError) as err:
-                if not grids.is_structured(x_values, y_values):
-                    x_values, y_values, z_values = grids.interpolate_unstructured(
-                        x_values,
-                        y_values,
-                        z_values,
-                        method=kwargs.pop("interpolation_method", "linear"),
-                    )
-                    mappable = getattr(style, method_name)(
-                        self.ax, x_values, y_values, z_values, **kwargs
-                    )
-                else:
-                    raise err
-        self.layers.append(Layer(source, mappable, self, style))
-        return mappable
->>>>>>> bfc5f4d4
 
     def _extract_plottables_envelope(
         self,
@@ -919,7 +901,7 @@
             The Style to use for the pcolormesh. If None, a Style is automatically
             generated based on the data.
         interpolation_distance_threshold:  None, int, float, str, optional
-            For unstructured data, a cell will only be plotted if there is at least one 
+            For unstructured data, a cell will only be plotted if there is at least one
             data point within this distance (inclusive).
             If None, all points are plotted. If an integer or float, the distance is
             in the units of the plot projection (e.g. degrees for `ccrs.PlateCarree`).
@@ -980,7 +962,7 @@
             The Style to use for the filled contour plot. If None, a Style is
             automatically generated based on the data.
         interpolation_distance_threshold:  None, int, float, str, optional
-            For unstructured data, a cell will only be plotted if there is at least one 
+            For unstructured data, a cell will only be plotted if there is at least one
             data point within this distance (inclusive).
             If None, all points are plotted. If an integer or float, the distance is
             in the units of the plot projection (e.g. degrees for `ccrs.PlateCarree`).
