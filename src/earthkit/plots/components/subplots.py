--- conflicted
+++ resolved
@@ -34,10 +34,7 @@
 from earthkit.plots.schemas import schema
 from earthkit.plots.sources import get_source, get_vector_sources
 from earthkit.plots.sources.multi import MultiSource
-<<<<<<< HEAD
-=======
 from earthkit.plots.sources.numpy import NumpySource
->>>>>>> 77e917b5
 from earthkit.plots.styles import _STYLE_KWARGS, auto, get_style_class
 from earthkit.plots.utils import string_utils
 
@@ -1311,7 +1308,6 @@
             generated based on the data.
         units : str, optional
             The units to convert the data to. Relies on well-formatted metadata to understand the units of your input data.
-<<<<<<< HEAD
         **kwargs
             Additional keyword arguments to pass to :func:`matplotlib.pyplot.quiver`.
         """
@@ -1343,39 +1339,6 @@
         units : str, optional
             The units to convert the data to. Relies on well-formatted metadata to understand the units of your input data.
         **kwargs
-=======
-        **kwargs
-            Additional keyword arguments to pass to :func:`matplotlib.pyplot.quiver`.
-        """
-
-    @plot_vector()
-    def streamplot(self, *args, **kwargs):
-        """
-        Plot streamlines on the Subplot.
-
-        Parameters
-        ----------
-        data : list, numpy.ndarray, xarray.DataArray, or earthkit.data.core.Base, optional
-            The data to plot. If None, x, y, u, and v must be provided.
-        x : str, list, numpy.ndarray, or xarray.DataArray, optional
-            The x values to plot. If data is provided, this is assumed to be the
-            name of a coordinate in the data. If None, data must be provided.
-        y : str, list, numpy.ndarray, or xarray.DataArray, optional
-            The y values to plot. If data is provided, this is assumed to be the
-            name of a coordinate in the data. If None, data must be provided.
-        u : str, list, numpy.ndarray, or xarray.DataArray, optional
-            The u values to plot. If data is provided, this is assumed to be the
-            name of a coordinate in the data. If None, data must be provided.
-        v : str, list, numpy.ndarray, or xarray.DataArray, optional
-            The v values to plot. If data is provided, this is assumed to be the
-            name of a coordinate in the data. If None, data must be provided.
-        style : earthkit.plots.styles.Style, optional
-            The Style to use for the stream plot. If None, a Style is automatically
-            generated based on the data.
-        units : str, optional
-            The units to convert the data to. Relies on well-formatted metadata to understand the units of your input data.
-        **kwargs
->>>>>>> 77e917b5
             Additional keyword arguments to pass to :func:`matplotlib.pyplot.streamplot`.
         """
 
@@ -1451,27 +1414,7 @@
         **kwargs
             Additional keyword arguments to pass to :func:`matplotlib.pyplot.legend`.
         """
-<<<<<<< HEAD
         self.ax.legend(*args, **kwargs)
-=======
-        legends = []
-        if style is not None:
-            dummy = [[1, 2], [3, 4]]
-            mappable = self.contourf(x=dummy, y=dummy, z=dummy, style=style)
-            layer = Layer(NumpySource(), mappable, self, style)
-            legend = layer.style.legend(layer, label=kwargs.pop("label", ""), **kwargs)
-            legends.append(legend)
-        else:
-            for i, layer in enumerate(self.distinct_legend_layers):
-                if isinstance(location, (list, tuple)):
-                    loc = location[i]
-                else:
-                    loc = location
-                if layer.style is not None:
-                    legend = layer.style.legend(layer, location=loc, **kwargs)
-                legends.append(legend)
-        return legends
->>>>>>> 77e917b5
 
     @schema.title.apply()
     def title(self, label=None, unique=True, wrap=True, capitalize=True, **kwargs):
